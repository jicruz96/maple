--- conflicted
+++ resolved
@@ -127,11 +127,7 @@
         court: topic.court,
         id: topic.id,
         name: topic.name,
-<<<<<<< HEAD
         history: topic.history[topic.history.length - 1],
-=======
-        history: historyStr,
->>>>>>> 49bc04cf
         lastUpdatedTime: topic.historyUpdateTime
       })
     }
