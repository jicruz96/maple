--- conflicted
+++ resolved
@@ -82,11 +82,7 @@
       id: this.publicationRef.id,
       authorUid: this.uid,
       authorDisplayName: this.getDisplayName(),
-<<<<<<< HEAD
-      authorRole: this.profile.role,
-=======
       authorRole: this.profile.role ?? "user",
->>>>>>> 6788a8c0
       billId: this.draft.billId,
       billTitle: this.bill.content.Title,
       content: this.draft.content,
