--- conflicted
+++ resolved
@@ -82,11 +82,7 @@
       id: this.publicationRef.id,
       authorUid: this.uid,
       authorDisplayName: this.getDisplayName(),
-<<<<<<< HEAD
       authorRole: this.profile?.role ?? "user",
-=======
-      authorRole: this.profile.role ?? "user",
->>>>>>> b480de08
       billId: this.draft.billId,
       content: this.draft.content,
       court: this.draft.court,
