--- conflicted
+++ resolved
@@ -36,11 +36,7 @@
     authorRole: Role,
     billTitle: RtString,
     version: Number,
-<<<<<<< HEAD
-    private: Boolean,
-=======
     public: Boolean,
->>>>>>> 1d5d2860
     publishedAt: InstanceOf(Timestamp),
     updatedAt: InstanceOf(Timestamp),
     representativeId: Optional(RtString),
@@ -56,11 +52,7 @@
     id: "unknown",
     publishedAt: Timestamp.fromMillis(0),
     updatedAt: Timestamp.fromMillis(0),
-<<<<<<< HEAD
-    private: false,
-=======
     public: true,
->>>>>>> 1d5d2860
     authorDisplayName: "Anonymous",
     fullName: "Anonymous",
     billTitle: ""
@@ -88,11 +80,7 @@
   authorRole: RtString,
   authorDisplayName: RtString,
   version: Number,
-<<<<<<< HEAD
-  private: Boolean,
-=======
   public: Boolean,
->>>>>>> 1d5d2860
   publishedAt: Number,
   updatedAt: Number,
   fullName: RtString
