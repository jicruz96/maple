import {
  InstanceOf,
  Literal as L,
  Number,
  Optional,
  Record as R,
  Static,
  String as RtString,
  Union
} from "runtypes"
import { Id, Maybe, withDefaults } from "../common"
import { Timestamp } from "../firebase"
import { Role } from "../auth/types"

const maxTestimonyLength = 10_000

const BaseTestimony = R({
  billId: Id,
  court: Number,
  position: Union(L("endorse"), L("oppose"), L("neutral")),
  content: RtString.withConstraint(
    s => s.length > 0 && s.length < maxTestimonyLength
  ),
  attachmentId: Maybe(RtString),
  /** Only present if testimony was edited (has a version greater than 1) */
  editReason: Maybe(RtString)
})

export type Testimony = Static<typeof Testimony>
export const Testimony = withDefaults(
  BaseTestimony.extend({
    id: Id,
    authorUid: Id,
    authorDisplayName: RtString,
<<<<<<< HEAD
    authorRole: Role,
    billTitle: RtString,
=======
    /** "user", "organization", or "admin". Missing is treated as "user" */
    authorRole: Optional(RtString),
>>>>>>> 6788a8c0
    version: Number,
    publishedAt: InstanceOf(Timestamp),
    representativeId: Optional(RtString),
    senatorId: Optional(RtString),
    senatorDistrict: Optional(RtString),
    representativeDistrict: Optional(RtString),
    draftAttachmentId: Maybe(RtString)
  }),
  {
    // ID is backfilled
    id: "unknown",
    publishedAt: Timestamp.fromMillis(0),
    authorDisplayName: "Anonymous"
  }
)

export type DraftTestimony = Static<typeof DraftTestimony>
export const DraftTestimony = BaseTestimony.extend({
  publishedVersion: Optional(Number)
})

export const countsByPositions = {
  endorse: "endorseCount",
  neutral: "neutralCount",
  oppose: "opposeCount"
} as const

export const TestimonySearchRecord = R({
  id: RtString,
  billId: RtString,
  court: Number,
  position: Union(L("endorse"), L("oppose"), L("neutral")),
  content: RtString,
  authorUid: RtString,
  authorRole: RtString,
  authorDisplayName: RtString,
  version: Number,
  publishedAt: Number
})
export type TestimonySearchRecord = Static<typeof TestimonySearchRecord><|MERGE_RESOLUTION|>--- conflicted
+++ resolved
@@ -32,13 +32,8 @@
     id: Id,
     authorUid: Id,
     authorDisplayName: RtString,
-<<<<<<< HEAD
     authorRole: Role,
     billTitle: RtString,
-=======
-    /** "user", "organization", or "admin". Missing is treated as "user" */
-    authorRole: Optional(RtString),
->>>>>>> 6788a8c0
     version: Number,
     publishedAt: InstanceOf(Timestamp),
     representativeId: Optional(RtString),
