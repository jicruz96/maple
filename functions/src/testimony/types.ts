import {
  InstanceOf,
  Literal as L,
  Number,
  Optional,
  Record as R,
  Static,
  String as RtString,
  Union
} from "runtypes"
import { Role } from "../auth/types"
import { Id, Maybe, withDefaults } from "../common"
import { Timestamp } from "../firebase"

const maxTestimonyLength = 10_000

const BaseTestimony = R({
  billId: Id,
  court: Number,
  position: Union(L("endorse"), L("oppose"), L("neutral")),
  content: RtString.withConstraint(
    s => s.length > 0 && s.length < maxTestimonyLength
  ),
  attachmentId: Maybe(RtString),
  /** Only present if testimony was edited (has a version greater than 1) */
  editReason: Maybe(RtString)
})

export type Testimony = Static<typeof Testimony>
export const Testimony = withDefaults(
  BaseTestimony.extend({
    id: Id,
    authorUid: Id,
    authorDisplayName: RtString,
<<<<<<< HEAD
    /** Missing is treated as "user" */
    authorRole: Role,
=======
    /** "user", "organization", or "admin". Missing is treated as "user" */
    authorRole: Optional(RtString),
>>>>>>> b480de08
    version: Number,
    publishedAt: InstanceOf(Timestamp),
    representativeId: Optional(RtString),
    senatorId: Optional(RtString),
    senatorDistrict: Optional(RtString),
    representativeDistrict: Optional(RtString),
    draftAttachmentId: Maybe(RtString)
  }),
  {
    authorRole: "user",
    // ID is backfilled
    id: "unknown",
    publishedAt: Timestamp.fromMillis(0),
    authorDisplayName: "Anonymous"
  }
)

export type DraftTestimony = Static<typeof DraftTestimony>
export const DraftTestimony = BaseTestimony.extend({
  publishedVersion: Optional(Number)
})

export const countsByPositions = {
  endorse: "endorseCount",
  neutral: "neutralCount",
  oppose: "opposeCount"
} as const

export const TestimonySearchRecord = R({
  id: RtString,
  billId: RtString,
  court: Number,
  position: Union(L("endorse"), L("oppose"), L("neutral")),
  content: RtString,
  authorUid: RtString,
  authorDisplayName: RtString,
  version: Number,
  publishedAt: Number
})
export type TestimonySearchRecord = Static<typeof TestimonySearchRecord><|MERGE_RESOLUTION|>--- conflicted
+++ resolved
@@ -32,13 +32,8 @@
     id: Id,
     authorUid: Id,
     authorDisplayName: RtString,
-<<<<<<< HEAD
-    /** Missing is treated as "user" */
-    authorRole: Role,
-=======
     /** "user", "organization", or "admin". Missing is treated as "user" */
     authorRole: Optional(RtString),
->>>>>>> b480de08
     version: Number,
     publishedAt: InstanceOf(Timestamp),
     representativeId: Optional(RtString),
