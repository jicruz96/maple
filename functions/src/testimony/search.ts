import { db } from "../firebase"
import { createSearchIndexer } from "../search"
import { Testimony, TestimonySearchRecord } from "./types"

export const {
  syncToSearchIndex: syncTestimonyToSearchIndex,
  upgradeSearchIndex: upgradeTestimonySearchIndex
} = createSearchIndexer<TestimonySearchRecord>({
  sourceCollection: db.collectionGroup("publishedTestimony"),
  documentTrigger: "users/{uid}/publishedTestimony/{id}",
  alias: "publishedTestimony",
  idField: "id",
  schema: {
    fields: [
      { name: "billId", type: "string", facet: true },
      { name: "court", type: "int32", facet: true },
      { name: "position", type: "string", facet: true },
      { name: "content", type: "string", facet: false },
      { name: "authorUid", type: "string", facet: false },
      { name: "authorRole", type: "string", facet: true },
      { name: "authorDisplayName", type: "string", facet: true },
      { name: "fullName", type: "string", facet: false },
      { name: "version", type: "int32", facet: false },
<<<<<<< HEAD
      { name: "private", type: "bool", facet: false },
=======
      { name: "public", type: "bool", facet: false },
>>>>>>> 1d5d2860
      { name: "publishedAt", type: "int64", facet: false },
      { name: "updatedAt", type: "int64", facet: false }
    ],
    default_sorting_field: "publishedAt"
  },
  convert: data => {
    const validation = Testimony.validateWithDefaults(data)
    if (!validation.success) {
      console.error(data, validation.message, validation.details)
      throw new Error("Invalid testimony")
    }
    const testimony = validation.value
    const record: TestimonySearchRecord = {
      id: testimony.id,
      billId: testimony.billId,
      authorDisplayName: testimony.authorDisplayName,
      court: testimony.court,
      position: testimony.position,
      content: testimony.content,
      authorUid: testimony.authorUid,
      authorRole: testimony.authorRole,
      version: testimony.version,
      publishedAt: testimony.publishedAt.toMillis(),
      updatedAt: testimony.updatedAt.toMillis(),
      fullName: testimony.fullName,
<<<<<<< HEAD
      private: testimony.private
=======
      public: testimony.public
>>>>>>> 1d5d2860
    }
    return TestimonySearchRecord.check(record)
  }
})<|MERGE_RESOLUTION|>--- conflicted
+++ resolved
@@ -21,11 +21,7 @@
       { name: "authorDisplayName", type: "string", facet: true },
       { name: "fullName", type: "string", facet: false },
       { name: "version", type: "int32", facet: false },
-<<<<<<< HEAD
-      { name: "private", type: "bool", facet: false },
-=======
       { name: "public", type: "bool", facet: false },
->>>>>>> 1d5d2860
       { name: "publishedAt", type: "int64", facet: false },
       { name: "updatedAt", type: "int64", facet: false }
     ],
@@ -51,11 +47,7 @@
       publishedAt: testimony.publishedAt.toMillis(),
       updatedAt: testimony.updatedAt.toMillis(),
       fullName: testimony.fullName,
-<<<<<<< HEAD
-      private: testimony.private
-=======
       public: testimony.public
->>>>>>> 1d5d2860
     }
     return TestimonySearchRecord.check(record)
   }
