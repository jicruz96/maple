import { Testimony } from "components/db"
import { dbService } from "components/db/api"
import { wrapper } from "components/store"
import {
  pageDataLoaded,
  TestimonyDetailPage,
  useCurrentTestimonyDetails
} from "components/testimony/TestimonyDetailPage"
import Router from "next/router"
import { ParsedUrlQuery } from "querystring"
import { useEffect } from "react"
import { z } from "zod"
import { createPage } from "../../components/page"
<<<<<<< HEAD
import { first } from "lodash"
=======
import { serverSideTranslations } from "next-i18next/serverSideTranslations"
>>>>>>> 8b4dd5bc

export default createPage({
  title: "Testimony",
  Page: () => {
    useSyncQueryParameters()
    return <TestimonyDetailPage />
  }
})

const useSyncQueryParameters = () => {
  const { version } = useCurrentTestimonyDetails()
  useEffect(() => {
    const parts: Array<any> = Query.parse(Router.query).testimonyDetail
    const currentVersion = parts.pop()
    parts.push(version)
    if (currentVersion !== version)
      Router.push(`/testimony/${parts.join("/")}`, undefined, { shallow: true })
  }, [version])
}

// testimony/test-id
// testimony/test-id/1
// testimony/uid/193/h123/1
// testimony/uid/193/h123
const PublishedId = z.string().min(1),
  UserId = z.string().min(1),
  Court = z.coerce.number(),
  BillId = z.string().min(1),
  Version = z.coerce.number().positive(),
  Query = z.object({
    testimonyDetail: z.union([
      z.tuple([PublishedId]),
      z.tuple([PublishedId, Version]),
      z.tuple([UserId, Court, BillId, Version]),
      z.tuple([UserId, Court, BillId])
    ])
  })

const parseQuery = (query: ParsedUrlQuery) => {
  const q = Query.safeParse(query)
  if (!q.success) return

  const params = q.data.testimonyDetail

  switch (params.length) {
    case 1:
      return { publishedId: params[0] }
    case 2:
      return { publishedId: params[0], version: params[1] }
    case 3:
      return { authorUid: params[0], court: params[1], billId: params[2] }
    case 4:
      return {
        authorUid: params[0],
        court: params[1],
        billId: params[2],
        version: params[3]
      }
  }
}

const notFound = { notFound: true } as const

const fetchDocs = async (q: NonNullable<ReturnType<typeof parseQuery>>) => {
  const db = dbService()

  let billId: string,
    court: number,
    authorUid: string,
    archive: Testimony[],
    testimony: Testimony

  if (q.publishedId) {
    const doc = await db.getPublishedTestimony({ publishedId: q.publishedId })
    if (!doc) return

    testimony = doc
    ;({ billId, court, authorUid } = testimony)
    archive = await db.getArchivedTestimony({ authorUid, billId, court })
  } else if (q.authorUid) {
    ;({ authorUid, billId, court } = q)
    archive = await db.getArchivedTestimony({ authorUid, billId, court })

    const latest = first(archive)
    if (!latest) return
    testimony = latest
  } else {
    return
  }

  const bill = await db.getBill({ billId, court }),
    author = await db.getProfile({ uid: authorUid })

  if (!bill) return

  return { bill, author, archive, testimony }
}

export const getServerSideProps = wrapper.getServerSideProps(
  store => async ctx => {
    ctx.res.setHeader(
      "Cache-Control",
      "public, s-maxage=10, stale-while-revalidate=59"
    )

    const q = parseQuery(ctx.query)

    console.log("q", q)
    if (!q) return notFound
    const docs = await fetchDocs(q)

    console.log("docs", docs)

    if (!docs) return notFound
    else if (!q.version)
      return {
        redirect: {
          destination: `${ctx.resolvedUrl}/${docs.testimony.version}`,
          permanent: false
        }
      }
    else if (q.version > docs.testimony.version) return notFound

    store.dispatch(
      pageDataLoaded({
        testimony: docs.testimony,
        bill: docs.bill,
        author: docs.author ?? null,
        archive: docs.archive,
        version: q.version
      })
    )

    const locale = ctx.locale as string

    return {
      props: { ...(await serverSideTranslations(locale, ["common", "footer"])) }
    }
  }
)<|MERGE_RESOLUTION|>--- conflicted
+++ resolved
@@ -11,11 +11,8 @@
 import { useEffect } from "react"
 import { z } from "zod"
 import { createPage } from "../../components/page"
-<<<<<<< HEAD
 import { first } from "lodash"
-=======
 import { serverSideTranslations } from "next-i18next/serverSideTranslations"
->>>>>>> 8b4dd5bc
 
 export default createPage({
   title: "Testimony",
