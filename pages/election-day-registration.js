--- conflicted
+++ resolved
@@ -30,11 +30,6 @@
         of the current process.You can read our full letter on this issue, <a href="/edr-letter">here</a>.
         <br />
         <b>Advocacy Map</b>
-<<<<<<< HEAD
-        <MapWithNoSSR legislator_data={EDR_LEGISLATOR_DATA_LINK} third_party_data={EDR_THIRD_PARTY_DATA_LINK}/>
-        <br />
-=======
->>>>>>> d0137fd1
       </p>
     </PriorityPageLayout>
   );
