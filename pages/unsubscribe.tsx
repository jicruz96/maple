import { createPage } from "../components/page"
import { UnsubscribeConfirm } from "../components/Email/unsubscribe"
import { createGetStaticTranslationProps } from "components/translations"

export default createPage({
  title: "Unsubscribe",
  Page: () => {
    return <UnsubscribeConfirm />
  }
})

<<<<<<< HEAD
// this must only be on pages in the pages folder
// it will throw an error if it's in the components folder
import { serverSideTranslations } from "next-i18next/serverSideTranslations"

export async function getStaticProps({ locale }: any) {
  return {
    props: {
      ...(await serverSideTranslations(locale, ["common", "footer"]))
      // Will be passed to the page component as props
    }
  }
}
=======
export const getStaticProps = createGetStaticTranslationProps([
  "common",
  "footer"
])
>>>>>>> 0b0f0969
<|MERGE_RESOLUTION|>--- conflicted
+++ resolved
@@ -9,22 +9,7 @@
   }
 })
 
-<<<<<<< HEAD
-// this must only be on pages in the pages folder
-// it will throw an error if it's in the components folder
-import { serverSideTranslations } from "next-i18next/serverSideTranslations"
-
-export async function getStaticProps({ locale }: any) {
-  return {
-    props: {
-      ...(await serverSideTranslations(locale, ["common", "footer"]))
-      // Will be passed to the page component as props
-    }
-  }
-}
-=======
 export const getStaticProps = createGetStaticTranslationProps([
   "common",
   "footer"
-])
->>>>>>> 0b0f0969
+])