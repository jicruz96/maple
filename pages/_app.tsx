--- conflicted
+++ resolved
@@ -4,11 +4,7 @@
 import { Providers } from "../components/providers"
 import "../styles/bootstrap.scss"
 import "../styles/globals.css"
-<<<<<<< HEAD
 import "../styles/instantsearch.css"
-import "../styles/Map.css"
-=======
->>>>>>> 4858664a
 
 /**
  * The root React component of the application. Next.js renders this, passing
