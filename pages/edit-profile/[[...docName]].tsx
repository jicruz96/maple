import { GetStaticPaths, GetStaticProps } from "next"
import { useRouter } from "next/router"
import { z } from "zod"
import { requireAuth } from "../../components/auth"
import { createPage } from "../../components/page"
import EditProfile, {
  TabTitles
} from "../../components/EditProfilePage/EditProfilePage"
import { createGetStaticTranslationProps } from "components/translations"

const Query = z.object({
  docName: z.tuple([z.string()]).optional()
})

export default createPage({
<<<<<<< HEAD
  title: "Edit Profile",
  Page: requireAuth(() => {
=======
  titleI18nKey: "navigation.editProfile",
  Page: () => {
    // Page: requireAuth(({ user }) => {
>>>>>>> eda777c2
    const tabTitle = Query.parse(useRouter().query).docName?.[0] || "about-you"
    return <EditProfile tabTitle={tabTitle as TabTitles} />
  })
})

export const getStaticPaths: GetStaticPaths = async ctx => {
  return {
    paths: [
      { params: { docName: ["about-you"] } },
      { params: { docName: ["testimonies"] } },
      { params: { docName: ["following"] } },
      { params: { docName: [] } }
    ],
    fallback: false
  }
}

export const getStaticProps = createGetStaticTranslationProps([
  "auth",
  "common",
  "editProfile",
  "footer",
  "testimony"
])<|MERGE_RESOLUTION|>--- conflicted
+++ resolved
@@ -13,14 +13,8 @@
 })
 
 export default createPage({
-<<<<<<< HEAD
-  title: "Edit Profile",
+  titleI18nKey: "navigation.editProfile",
   Page: requireAuth(() => {
-=======
-  titleI18nKey: "navigation.editProfile",
-  Page: () => {
-    // Page: requireAuth(({ user }) => {
->>>>>>> eda777c2
     const tabTitle = Query.parse(useRouter().query).docName?.[0] || "about-you"
     return <EditProfile tabTitle={tabTitle as TabTitles} />
   })
