// import { Layout } from "../components";
import NewLayout from "../components/NewLayout/NewLayout";
import Twitter from "../components/Twitter/Twitter";
import style from "../styles/About.module.css"

function About() {
  return (
    // <Layout pageTitle="About The Good Governance Project">
    <NewLayout pageTitle="About The Good Governance Project">
      <div className={style.aboutWrapper}>
      <div>
      <p>
        <b>What is the Good Governance Project [GGP]?</b>
        <br />
        <br />
        We are a non-partisan, student-driven initiative at Boston College Law
        School and the BC Clough Center for Constitutional Democracy. We
        advocate for faith in democracy, and for democratic structures worth of
        faith; inclusive, equitable and responsive. Using our Democracy Maps, we
        aggregate voices from across the state to advance discussion on key
        governance issues. We also provide legal support to pro-democracy
        organizations and legislators, and host events to galvanize and
        encourage faith in democracy.
        <br />
        <br />
        <b>The GGP Priorities</b>
        <br />
        <br />
        After studying our political institutions in the fall and winter, the
        GGP students identified three state legislative priorities to improve
        the quality of democracy in Massachusetts:
        <a class="link" href="/election-day-registration">
          {" "}
          election day registration;
        </a>
        <a class="link" href="/early-mail-voting">
          {" "}
          early voting & vote-by-mail;{" "}
        </a>
        and{" "}
        <a class="link" href="/campaign-finance">
          {" "}
          publicly financed campaigns
        </a>
        . While there are many other legislative improvements to make to our
        democracy, which we identify{" "}
        <a class="link" href="/other-legislative-endorsements">
          here
        </a>
        , these three priorities reflect the impactful, pragmatic, and common
        ground changes the GGP hopes to advance.
      </p>
<<<<<<< HEAD
      {/* </Layout> */}
=======
      </div>
      <Twitter/>
      </div>
    {/* </Layout> */}
>>>>>>> 12ccb6ed
    </NewLayout>
  );
}

export default About;<|MERGE_RESOLUTION|>--- conflicted
+++ resolved
@@ -50,14 +50,10 @@
         , these three priorities reflect the impactful, pragmatic, and common
         ground changes the GGP hopes to advance.
       </p>
-<<<<<<< HEAD
-      {/* </Layout> */}
-=======
       </div>
       <Twitter/>
       </div>
     {/* </Layout> */}
->>>>>>> 12ccb6ed
     </NewLayout>
   );
 }
