--- conflicted
+++ resolved
@@ -3,218 +3,7 @@
 
 export default createPage({
   title: "Profile",
-<<<<<<< HEAD
-  Page: requireAuth(({ user: { displayName } }) => {
-    const profile = useProfile()
-
-    const { user } = useAuth()
-    const uid = user?.uid
-
-    const individual = !profile.profile?.organization
-    const router = useRouter()
-
-    // Have unsaved text inputs separate from profile
-    // so we don't ping the server every keystroke
-    const [unsavedSocials, setUnsavedSocials] = useState<SocialLinks>({})
-    const [unsavedAbout, setUnsavedAbout] = useState<string>()
-    const [unsavedDisplayName, setUnsavedDisplayName] = useState<string | null>(
-      displayName
-    )
-
-    useEffect(() => {
-      // Load in text inputs when profile loads
-      setUnsavedSocials(profile.profile?.social ?? {})
-      setUnsavedAbout(profile.profile?.about)
-      setUnsavedDisplayName(profile.profile?.displayName ?? displayName)
-    }, [profile.profile])
-
-    useEffectWithTimeout(() => {
-      // Wait a bit for user input to stop, then save socials
-      if (profile.loading || !profile?.profile) {
-        return
-      }
-      for (const network of SOCIAL_NETWORKS) {
-        const unsavedLink = unsavedSocials[network]
-        if (
-          unsavedLink !== undefined &&
-          profile.profile.social?.[network] !== unsavedLink
-        ) {
-          profile.updateSocial(network, unsavedLink)
-        }
-      }
-    }, [unsavedSocials, profile])
-
-    useEffectWithTimeout(() => {
-      // Wait a bit for user input to stop, then save "About me"
-      if (profile.loading || !profile?.profile) {
-        return
-      }
-      if (
-        unsavedAbout !== undefined &&
-        unsavedAbout !== profile.profile.about
-      ) {
-        profile.updateAbout(unsavedAbout)
-      }
-    }, [unsavedAbout, profile])
-
-    useEffectWithTimeout(() => {
-      // Wait a bit for user input to stop, then save display name
-      if (profile.loading || !profile?.profile) {
-        return
-      }
-      if (
-        unsavedDisplayName !== null &&
-        unsavedDisplayName !== profile.profile.displayName
-      ) {
-        profile.updateDisplayName(unsavedDisplayName)
-      }
-    }, [unsavedDisplayName, profile])
-
-    return (
-      <Container className="mt-3">
-        <h1>
-          Hello,{" "}
-          {unsavedDisplayName
-            ? decodeHtmlCharCodes(unsavedDisplayName)
-            : "Anonymous"}
-          !
-        </h1>
-        <Col>
-          <div>
-            Display Name:{" "}
-            {profile.updatingDisplayName ? (
-              <Spinner animation="border" className="mx-auto" size="sm" />
-            ) : null}
-          </div>
-          <FormControl
-            placeholder={"Your name"}
-            aria-label={"Your name"}
-            value={unsavedDisplayName ?? ""}
-            onChange={e => {
-              setUnsavedDisplayName(e.currentTarget.value)
-            }}
-          />
-        </Col>
-        {/* TODO: add fullName field */}
-        <div key={`inline-radio`} className="mb-3">
-          <div>
-            Are you an individual or an organization?{" "}
-            {profile.updatingIsOrganization ? (
-              <Spinner animation="border" className="mx-auto" size="sm" />
-            ) : null}
-          </div>
-          <Form.Check
-            inline
-            label="Individual"
-            name="individualOrOrganization"
-            type="radio"
-            id="individual"
-            checked={!profile.profile?.organization}
-            onChange={e => {
-              profile.updateIsOrganization(!e.currentTarget.checked)
-            }}
-          />
-          <Form.Check
-            inline
-            label="Organization"
-            name="individualOrOrganization"
-            type="radio"
-            id="organization"
-            checked={!!profile.profile?.organization}
-            onChange={e => {
-              profile.updateIsOrganization(e.currentTarget.checked)
-            }}
-          />
-        </div>
-        {individual && showLegislators}
-        <div>
-          {individual ? "About me:" : "About this organization:"}{" "}
-          {profile.updatingAbout ? (
-            <Spinner animation="border" className="mx-auto" size="sm" />
-          ) : null}
-        </div>
-        <textarea
-          className="form-control col-sm"
-          rows={5}
-          value={unsavedAbout}
-          onChange={e => {
-            setUnsavedAbout(e.currentTarget.value)
-          }}
-          required
-        />
-        {
-          <Row className="mt-3">
-            {SOCIAL_NETWORKS.map(network => (
-              <Col key={network}>
-                {`${SOCIAL_NAMES[network]} Username`}
-                <InputGroup>
-                  <FormControl
-                    placeholder={`${SOCIAL_NAMES[network]} username`}
-                    aria-label={`${SOCIAL_NAMES[network]} username`}
-                    aria-describedby="basic-addon1"
-                    value={unsavedSocials[network] ?? ""}
-                    onChange={e => {
-                      const newValue = e.currentTarget.value
-                      setUnsavedSocials(oldUnsavedSocials => ({
-                        ...oldUnsavedSocials,
-                        [network]: newValue
-                      }))
-                    }}
-                  />
-                  {profile.updatingSocial[network] ? (
-                    <InputGroup.Text>
-                      <Spinner
-                        animation="border"
-                        className="mx-auto"
-                        size="sm"
-                      />
-                    </InputGroup.Text>
-                  ) : null}
-                </InputGroup>
-              </Col>
-            ))}
-          </Row>
-        }
-        {individual && (
-          <div className="form-check mt-3 mb-2">
-            <input
-              className="form-check-input"
-              type="checkbox"
-              id="flexCheckChecked"
-              checked={profile.profile?.public ?? false} // default is false
-              onChange={e => {
-                profile.updateIsPublic(e.target.checked)
-              }}
-            />
-            <label className="form-check-label" htmlFor="flexCheckChecked">
-              Allow others to see my profile{" "}
-              {profile.updatingIsPublic ? (
-                <Spinner animation="border" className="mx-auto" size="sm" />
-              ) : null}
-            </label>
-          </div>
-        )}
-        <div className="mt-2">
-          <Button
-            variant="primary"
-            onClick={() => router.push(`/publicprofile?id=${uid}`)}
-          >
-            Preview Profile
-          </Button>
-        </div>
-        <MyTestimonies />
-      </Container>
-    )
-  })
-})
-
-const decodeHtmlCharCodes = (s: string) =>
-  s.replace(/(&#(\d+);)/g, (match, capture, charCode) =>
-    String.fromCharCode(charCode)
-  )
-=======
   Page: () => {
     return <ProfilePage />
   }
-})
->>>>>>> 6b402b94
+})