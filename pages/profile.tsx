import React, { useEffect, useState } from "react"
import { requireAuth } from "../components/auth"
import { SocialLinks, SOCIAL_NETWORKS, useProfile } from "../components/db"
import * as links from "../components/links"
import { createPage } from "../components/page"
import SelectLegislators from "../components/SelectLegislators"
import MyTestimonies from "../components/MyTestimonies/MyTestimonies"
<<<<<<< HEAD
import { Row, Col, FormControl, Form, Spinner, Button } from "react-bootstrap"
import { useRouter } from "next/router"
import { useAuth } from "../components/auth"
=======
import {
  Row,
  Col,
  FormControl,
  Form,
  Spinner,
  InputGroup
} from "react-bootstrap"
>>>>>>> 2d946966

const showLegislators = (
  <>
    <p>
      Please use the{" "}
      <links.External href="https://malegislature.gov/Search/FindMyLegislator">
        find your legislator
      </links.External>{" "}
      tool and select your State Representative and Senator below.
    </p>
    <Row>
      <Col>
        {" "}
        <SelectLegislators />
      </Col>
      <Col></Col>
    </Row>
  </>
)

/** Mapping from social network to UI name for it */
const SOCIAL_NAMES = {
  linkedIn: "LinkedIn",
  twitter: "Twitter"
} as const

const useEffectWithTimeout = (
  effect: () => void,
  deps?: React.DependencyList
) => {
  useEffect(() => {
    const timeoutId = setTimeout(() => {
      effect()
    }, 400)
    return () => {
      clearTimeout(timeoutId)
    }
  }, deps)
}

export default createPage({
  v2: true,
  title: "Profile",
  Page: requireAuth(({ user: { displayName } }) => {
    const profile = useProfile()

    const { user } = useAuth()
    const uid = user?.uid

    const [entity, setEntity] = useState("individual")
    const makeOrganization = () => {
      setEntity("organization")
    }
    const makeIndividual = () => {
      setEntity("individual")
    }
    const individual = entity == "individual"
    const router = useRouter()

    // Have unsaved text inputs separate from profile
    // so we don't ping the server every keystroke
    const [unsavedSocials, setUnsavedSocials] = useState<SocialLinks>({})
    const [unsavedAbout, setUnsavedAbout] = useState<string>()

    useEffect(() => {
      // Load in text inputs when profile loads
      setUnsavedSocials(profile.profile?.social ?? {})
      setUnsavedAbout(profile.profile?.about)
    }, [profile.profile])

    useEffectWithTimeout(() => {
      // Wait a bit for user input to stop, then save socials
      if (profile.loading || !profile?.profile) {
        return
      }
      for (const network of SOCIAL_NETWORKS) {
        const unsavedLink = unsavedSocials[network]
        if (
          unsavedLink !== undefined &&
          profile.profile.social?.[network] !== unsavedLink
        ) {
          profile.updateSocial(network, unsavedLink)
        }
      }
    }, [unsavedSocials, profile])

    useEffectWithTimeout(() => {
      // Wait a bit for user input to stop, then save "About me"
      if (profile.loading || !profile?.profile) {
        return
      }
      if (
        unsavedAbout !== undefined &&
        unsavedAbout !== profile.profile.about
      ) {
        profile.updateAbout(unsavedAbout)
      }
    }, [unsavedAbout, profile])

    return (
      <>
        <h1>
          Hello, {displayName ? decodeHtmlCharCodes(displayName) : "Anonymous"}!
        </h1>
        <div key={`inline-radio`} className="mb-3">
          <div>Are you an individual or an organization?</div>
          <Form.Check
            inline
            label="Individual"
            name="individualOrOrganization"
            type="radio"
            id="individual"
            defaultChecked
            onChange={makeIndividual}
          />
          <Form.Check
            inline
            label="Organization"
            name="individualOrOrganization"
            type="radio"
            id="organization"
            onChange={makeOrganization}
          />
        </div>
        {individual && showLegislators}
        <div>
          {individual ? "About me:" : "About this organization:"}{" "}
          {profile.updatingAbout ? (
            <Spinner animation="border" className="mx-auto" size="sm" />
          ) : null}
        </div>
        <textarea
          className="form-control col-sm"
          rows={5}
          value={unsavedAbout}
          onChange={e => {
            setUnsavedAbout(e.currentTarget.value)
          }}
          required
        />
        {individual && (
          <Row className="mt-3">
            {SOCIAL_NETWORKS.map(network => (
              <Col key={network}>
                {`${SOCIAL_NAMES[network]} Username`}
                <InputGroup>
                  <FormControl
                    placeholder={`${SOCIAL_NAMES[network]} username`}
                    aria-label={`${SOCIAL_NAMES[network]} username`}
                    aria-describedby="basic-addon1"
                    value={unsavedSocials[network] ?? ""}
                    onChange={e => {
                      const newValue = e.currentTarget.value
                      setUnsavedSocials(oldUnsavedSocials => ({
                        ...oldUnsavedSocials,
                        [network]: newValue
                      }))
                    }}
                  />
                  {profile.updatingSocial[network] ? (
                    <InputGroup.Text>
                      <Spinner
                        animation="border"
                        className="mx-auto"
                        size="sm"
                      />
                    </InputGroup.Text>
                  ) : null}
                </InputGroup>
              </Col>
            ))}
          </Row>
        )}
        {individual && (
          <div className="form-check mt-3 mb-2">
            <input
              className="form-check-input"
              type="checkbox"
              id="flexCheckChecked"
              checked={profile.profile?.public ?? true} // default is true
              onChange={e => {
                profile.updateIsPublic(e.target.checked)
              }}
            />
            <label className="form-check-label" htmlFor="flexCheckChecked">
              Allow others to see my profile
            </label>
            {profile.updatingIsPublic ? (
              <Spinner animation="border" className="mx-auto" size="sm" />
            ) : null}
          </div>
        )}
        <div className="mt-2">
          <Button
            variant="primary"
            onClick={() => router.push(`/publicprofile?id=${uid}`)}
          >
            Preview Profile
          </Button>
        </div>
        <MyTestimonies />
      </>
    )
  })
})

const decodeHtmlCharCodes = (s: string) =>
  s.replace(/(&#(\d+);)/g, (match, capture, charCode) =>
    String.fromCharCode(charCode)
  )<|MERGE_RESOLUTION|>--- conflicted
+++ resolved
@@ -5,20 +5,17 @@
 import { createPage } from "../components/page"
 import SelectLegislators from "../components/SelectLegislators"
 import MyTestimonies from "../components/MyTestimonies/MyTestimonies"
-<<<<<<< HEAD
-import { Row, Col, FormControl, Form, Spinner, Button } from "react-bootstrap"
 import { useRouter } from "next/router"
 import { useAuth } from "../components/auth"
-=======
 import {
   Row,
   Col,
   FormControl,
   Form,
   Spinner,
-  InputGroup
+  InputGroup,
+  Button
 } from "react-bootstrap"
->>>>>>> 2d946966
 
 const showLegislators = (
   <>
