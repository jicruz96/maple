import { createPage } from "../components/page"
import Newsfeed from "components/Newsfeed/Newsfeed"
import { requireAuth } from "../components/auth"

export default createPage({
<<<<<<< HEAD
  title: "Newsfeed",
  Page: requireAuth(() => {
=======
  titleI18nKey: "navigation.newsfeed",
  Page: () => {
>>>>>>> eda777c2
    return <Newsfeed />
  })
})

// this must only be on pages in the pages folder
// it will throw an error if it's in the components folder
import { serverSideTranslations } from "next-i18next/serverSideTranslations"

export async function getStaticProps({ locale }: any) {
  return {
    props: {
      ...(await serverSideTranslations(locale, [
        "auth",
        "common",
        "editProfile",
        "footer",
        "profile"
      ]))
      // Will be passed to the page component as props
    }
  }
}<|MERGE_RESOLUTION|>--- conflicted
+++ resolved
@@ -3,13 +3,8 @@
 import { requireAuth } from "../components/auth"
 
 export default createPage({
-<<<<<<< HEAD
-  title: "Newsfeed",
+  titleI18nKey: "navigation.newsfeed",
   Page: requireAuth(() => {
-=======
-  titleI18nKey: "navigation.newsfeed",
-  Page: () => {
->>>>>>> eda777c2
     return <Newsfeed />
   })
 })
