--- conflicted
+++ resolved
@@ -53,13 +53,10 @@
             </Wrap>
           )}
         </Stack>
-<<<<<<< HEAD
         <AboutSection />
-=======
         <Row>
           <TestimonyCalloutSection />
         </Row>
->>>>>>> fcd8d9c5
         <Row className="mt-4">
           <Col xs={12} xl={4} className="text-center">
             <Wrap href="/bills">
