--- conflicted
+++ resolved
@@ -1,11 +1,7 @@
 import React from "react"
 import AboutSection from "../components/AboutSection/AboutSection"
-<<<<<<< HEAD
+import { useAuth } from "../components/auth"
 import { Button, Col, Container, Row } from "../components/bootstrap"
-=======
-import { useAuth } from "../components/auth"
-import { Button, Col, Row } from "../components/bootstrap"
->>>>>>> 50fc3639
 import HeroHeader from "../components/HeroHeader/HeroHeader"
 import Leaf from "../components/Leaf/Leaf"
 import { Wrap } from "../components/links"
@@ -15,14 +11,12 @@
 
 export default createPage({
   Page: () => {
+    const { authenticated } = useAuth()
+
     return (
-<<<<<<< HEAD
       <div className="overflow-hidden">
-        <HeroHeader />
-=======
-      <>
         <HeroHeader authenticated={authenticated} />
->>>>>>> 50fc3639
+
         <Leaf direction="right" />
 
         <Container>
