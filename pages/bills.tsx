--- conflicted
+++ resolved
@@ -9,13 +9,8 @@
       <Container className="mt-3">
         <h1>All Bills</h1>
         <h3>Current session, 2021-2022</h3>
-<<<<<<< HEAD
         <InstantSearch />
-      </>
-=======
-        <ViewBills />
       </Container>
->>>>>>> 3acefcf9
     )
   }
 })