--- conflicted
+++ resolved
@@ -2,21 +2,20 @@
   "hosting": {
     "public": "out",
     "cleanUrls": true,
-    "ignore": ["firebase.json", "**/.*", "**/node_modules/**"]
+    "ignore": [
+      "firebase.json",
+      "**/.*",
+      "**/node_modules/**"
+    ]
   },
-<<<<<<< HEAD
-  "functions": {
-    "predeploy": ["yarn build:functions"],
-    "source": "functions",
-    "runtime": "nodejs20"
-  },
-=======
   "functions": [
     {
-      "predeploy": ["yarn build:functions"],
+      "predeploy": [
+        "yarn build:functions"
+      ],
       "source": "functions",
       "codebase": "maple",
-      "runtime": "nodejs18"
+      "runtime": "nodejs20"
     },
     {
       "predeploy": [
@@ -27,7 +26,6 @@
       "runtime": "python311"
     }
   ],
->>>>>>> 3dab1ba1
   "firestore": {
     "rules": "firestore.rules",
     "indexes": "firestore.indexes.json"
