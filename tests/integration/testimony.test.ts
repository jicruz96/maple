import { currentGeneralCourt } from "functions/src/shared"
import { getAuth, signOut, User } from "firebase/auth"
import { doc, getDoc, setDoc, Timestamp, updateDoc } from "firebase/firestore"
import { httpsCallable } from "firebase/functions"
import { ref, uploadBytes } from "firebase/storage"
import { nanoid } from "nanoid"
import { auth, firestore, functions, storage } from "../../components/firebase"
import { terminateFirebase, testAuth, testDb, testStorage } from "../testUtils"
import {
  createFakeBill,
  expectPermissionDenied,
  expectStorageUnauthorized,
  getBill,
  getProfile,
  signInTestAdmin,
  signInUser1,
  signInUser2
} from "./common"
import { renderHook } from "@testing-library/react-hooks"

type BaseTestimony = {
  billId: string
  court: number
  position: "endorse" | "oppose" | "neutral"
  content: string
  attachmentId: string | null | undefined
  editReason?: string
}

type DraftTestimony = BaseTestimony & {
  publishedVersion?: number
}

type Testimony = BaseTestimony & {
  authorUid: string
  authorDisplayName: string
  version: number
  publishedAt: Timestamp
}

const refs = {
  draftTestimony: (uid: string, id: string) =>
    doc(firestore, `/users/${uid}/draftTestimony/${id}`),
  draftAttachment: (uid: string, id: string) =>
    ref(storage, `/users/${uid}/draftAttachments/${id}`),
  publishedAttachment: (id: string) =>
    ref(storage, `/publishedAttachments/${id}`),
  archivedAttachment: (uid: string, id: string) =>
    ref(storage, `/users/${uid}/archivedAttachments/${id}`)
}

const paths = {
  draftTestimony: (uid: string, id: string) =>
    `/users/${uid}/draftTestimony/${id}`,
  draftAttachment: (uid: string, id: string) =>
    `/users/${uid}/draftAttachments/${id}`,
  publishedAttachment: (id: string) => `/publishedAttachments/${id}`,
  archivedAttachment: (uid: string, id: string) =>
    `/users/${uid}/archivedAttachments/${id}`
}

const deleteTestimony = httpsCallable<
  { uid: string; publicationId: string },
  { deleted: boolean }
>(functions, "deleteTestimony")

const publishTestimony = httpsCallable<
  { draftId: string },
  { publicationId: string }
>(functions, "publishTestimony")

let uid: string
let user: User
let fullName: string
beforeEach(async () => {
  user = await signInUser1()
  uid = user.uid
  fullName = (await getProfile(user))?.fullName || "Anonymous"
})

let billId: string, draft: DraftTestimony, draftId: string
beforeEach(async () => {
  billId = await createFakeBill()
  ;({ draft, draftId } = await createDraft(uid, billId))
})

afterAll(terminateFirebase)

describe("draftTestimony", () => {
  it("creates draft documents", async () => {
    await setDoc(refs.draftTestimony(uid, "test"), {})
  })
  it("denies unauthorized access", async () => {
    await expectPermissionDenied(
      setDoc(refs.draftTestimony("someone else", "test"), {})
    )
  })
  describe("attachments", () => {
    it("creates draft attachments", async () => {
      await uploadBytes(refs.draftAttachment(uid, "test"), new Uint8Array(10), {
        contentType: "application/pdf"
      })
    })
    it("denies non-pdf attachments", async () => {
      await expectStorageUnauthorized(
        uploadBytes(refs.draftAttachment(uid, "test"), new Uint8Array(10), {
          contentType: "image/png"
        })
      )
    })
    it("denies large pdfs", async () => {
      const overLimitBytes = 15e6
      await expectStorageUnauthorized(
        uploadBytes(
          refs.draftAttachment(uid, "test"),
          new Uint8Array(overLimitBytes),
          { contentType: "application/pdf" }
        )
      )
    })
  })
})

describe("publishTestimony", () => {
  it("Fails if draft doesn't exist", async () => {
    await expect(
      publishTestimony({ draftId: "nonexistant-id" })
    ).rejects.toThrow("No draft found with id")
  })

  it("Fails if draft is invalid", async () => {
    await updateDoc(refs.draftTestimony(uid, draftId), {
      content: "",
      position: "asdfasdf"
    })
    await expect(publishTestimony({ draftId })).rejects.toThrow(
      "failed validation"
    )
  })

  it("Publishes testimony on scraped bills", async () => {
    let billId: string = "H1"
    if (process.env.NEXT_PUBLIC_USE_EMULATOR === "true") {
      billId = await createFakeBill()
    }
    const { draftId } = await createDraft(uid, billId, currentGeneralCourt)
    const res = await publishTestimony({ draftId })
    const publication = await getPublication(uid, res.data.publicationId)
    expect(publication).toBeDefined()
  })

  it("Publishes new testimony", async () => {
    const res = await publishTestimony({ draftId }),
      publicationId = res.data.publicationId

    expect(publicationId).toBeDefined()

    const publication = await getPublication(uid, publicationId)

    expect(publication).toBeDefined()
    expect(publication?.version).toBe(1)
    expect(publication.publishedAt).toBeDefined()
    expect(publication.authorUid).toEqual(user.uid)
    expect(publication.authorDisplayName).toEqual(fullName)
    expect(publication).toMatchObject(draft)

    draft = await getDraft(uid, draftId)
    expect(draft.publishedVersion).toBe(1)
  })

  it("Updates bill metadata on publish", async () => {
    const res = await publishTestimony({ draftId })
    const bill = await getBill(billId)
    const published = await getPublication(uid, res.data.publicationId)

    expect(bill.testimonyCount).toBe(1)
    expect(bill.endorseCount).toBe(1)
    expect(bill.latestTestimonyId).toBe(res.data.publicationId)
    expect(bill.latestTestimonyAt).toEqual(published.publishedAt)
  })

  it("Archives testimony on publish", async () => {
    const res = await publishTestimony({ draftId })

    const archived = await testDb
        .collection(`/users/${uid}/archivedTestimony`)
        .where("billId", "==", billId)
        .get(),
      published = await getPublication(uid, res.data.publicationId)

    expect(archived.size).toEqual(1)
    expect(archived.docs[0].data()).toMatchObject(published)
  })

  it("Updates existing testimony", async () => {
    const res1 = await publishTestimony({ draftId })

    let bill = await getBill(billId)
    expect(bill.testimonyCount).toBe(1)
    expect(bill.endorseCount).toBe(1)

    const updatedDraft: DraftTestimony = {
      ...draft,
      content: "updated content",
      editReason: "edit reason"
    }
    await setDoc(refs.draftTestimony(uid, draftId), updatedDraft)

    const res = await publishTestimony({ draftId }),
      published = await getPublication(uid, res.data.publicationId),
      { publishedVersion: draftPublishedVersion } = await getDraft(uid, draftId)

    expect(res1.data.publicationId).toBe(res.data.publicationId)
    expect(published.version).toBe(2)
    expect(published.content).toBe(updatedDraft.content)
    expect(draftPublishedVersion).toBe(2)

    bill = await getBill(billId)
    expect(bill.testimonyCount).toBe(1)
    expect(bill.endorseCount).toBe(1)
  })

  it("Supports multiple users", async () => {
    const res1 = await publishTestimony({ draftId })

    const { uid: uid2 } = await signInTestAdmin()
    await createDraft(uid2, billId)

    const res2 = await publishTestimony({ draftId })

    let bill = await getBill(billId)
    expect(bill.testimonyCount).toBe(2)
    expect(bill.endorseCount).toBe(2)
    expect(bill.latestTestimonyId).toBe(res2.data.publicationId)

    await deleteTestimony({ uid: uid2, publicationId: res2.data.publicationId })

    await signOut(auth)

    bill = await getBill(billId)
    expect(bill.testimonyCount).toBe(1)
    expect(bill.endorseCount).toBe(1)
    expect(bill.latestTestimonyId).toBe(res1.data.publicationId)
  })

  it("denies unauthorized access", async () => {
    await expectPermissionDenied(
      setDoc(doc(firestore, `/users/${uid}/publishedTestimony/test-id`), {})
    )

    await expectPermissionDenied(
      setDoc(doc(firestore, `/users/${uid}/archivedTestimony/test-id`), {})
    )

    await getDoc(doc(firestore, `/users/${uid}/archivedTestimony/test-id`))
  })

  describe.skip("attachments", () => {
    it("copies drafts to published and archived files", async () => {
      const attachmentId = nanoid()
      await createDraftAttachment(uid, attachmentId, "test-pdf")
      await updateDoc(refs.draftTestimony(uid, draftId), { attachmentId })

      const res = await publishTestimony({ draftId }),
        { publication, attachments } = await getPublicationAndAttachments(
          uid,
          res.data.publicationId
        ),
        publishedAttachmentId = (publication as any).attachmentId

      expect(publishedAttachmentId).toBeTruthy()
      expect(attachments.archived!.toString()).toBe("test-pdf")
      expect(attachments.published!.toString()).toBe("test-pdf")
    })

    it("updates published attachments if draft is updated", async () => {
      // Publish 1
      let attachmentId = nanoid()
      await createDraftAttachment(uid, attachmentId, "test-pdf-1")
      await updateDoc(refs.draftTestimony(uid, draftId), { attachmentId })
      const r1 = await publishTestimony({ draftId })
      const p1 = await getPublication(uid, r1.data.publicationId)

      // Publish 2
      attachmentId = nanoid()
      const expectedContent = "test-pdf-2"
      await createDraftAttachment(uid, attachmentId, "test-pdf-2")
      await updateDoc(refs.draftTestimony(uid, draftId), {
        attachmentId,
        editReason: "changed attachment"
      })
      const r = await publishTestimony({ draftId })

      const { attachments } = await getPublicationAndAttachments(
        uid,
        r.data.publicationId
      )

      await expect(
        fileExists(paths.publishedAttachment(p1.attachmentId!))
      ).resolves.toBeFalsy()
      expect(attachments.archived!.toString()).toBe(expectedContent)
      expect(attachments.published!.toString()).toBe(expectedContent)
    })

    it("does nothing if draft attachment is unchanged", async () => {
      // Publish 1
      let attachmentId = nanoid()
      const expectedContent = "test-pdf-1"
      await createDraftAttachment(uid, attachmentId, expectedContent)
      await updateDoc(refs.draftTestimony(uid, draftId), { attachmentId })
      let r = await publishTestimony({ draftId })
      const publication = await getPublication(uid, r.data.publicationId)

      // Publish 2
      await updateDoc(refs.draftTestimony(uid, draftId), {
        editReason: "changed"
      })
      r = await publishTestimony({ draftId })
      const { attachments, publication: publication2 } =
        await getPublicationAndAttachments(uid, r.data.publicationId)

      expect(publication.attachmentId).toBeTruthy()
      expect(publication.attachmentId).toEqual(publication2.attachmentId)
      expect(attachments.published!.toString()).toEqual(expectedContent)
    })

    it("deletes published attachment if draft is deleted", async () => {
      // Publish 1
      let attachmentId = nanoid()
      const expectedContent = "test-pdf-1"
      await createDraftAttachment(uid, attachmentId, expectedContent)
      await updateDoc(refs.draftTestimony(uid, draftId), { attachmentId })
      let r = await publishTestimony({ draftId })
      const publication = await getPublication(uid, r.data.publicationId)

      // Publish 2
      await updateDoc(refs.draftTestimony(uid, draftId), {
        attachmentId: null,
        editReason: "removed attachment"
      })
      r = await publishTestimony({ draftId })
      const { attachments, publication: publication2 } =
        await getPublicationAndAttachments(uid, r.data.publicationId)

      expect(publication.attachmentId).toBeTruthy()
      expect(publication2.attachmentId).toBeFalsy()
      expect(attachments.published).toBeFalsy()
    })
  })
})

describe("deleteTestimony", () => {
<<<<<<< HEAD
  let user: User
  let uid: string
  beforeEach(async () => {
    user = await signInTestAdmin()
    uid = user.uid
    const token = await auth.currentUser?.getIdTokenResult()
    expect(token?.claims.role).toEqual("admin")
  })
=======
  async function getSignedInAdmin() {
    const adminUser = await signInTestAdmin()
    const token = await auth.currentUser?.getIdTokenResult()
    expect(token?.claims.role).toEqual("admin")

    return adminUser
  }
>>>>>>> f7faea72

  it("Deletes published testimony", async () => {
    const normalUid = uid

    // Publish as user 1
    let res = await publishTestimony({ draftId })

<<<<<<< HEAD
    await deleteTestimony({ uid, publicationId: res.data.publicationId })
=======
    // Delete as admin
    await getSignedInAdmin()
    const deleted = await deleteTestimony({
      uid: normalUid,
      publicationId: res.data.publicationId
    })

    expect(deleted.data.deleted).toBeTruthy()
>>>>>>> f7faea72

    let testimony = await getPublication(normalUid, res.data.publicationId)
    const bill = await getBill(billId)
    const draft = await testDb
      .doc(paths.draftTestimony(normalUid, draftId))
      .get()

    expect(testimony).toBeUndefined()
    expect(bill.latestTestimonyAt).toBeUndefined()
    expect(bill.latestTestimonyId).toBeUndefined()
    expect(bill.testimonyCount).toBe(0)
    expect(bill.endorseCount).toBe(0)
    expect(draft.data()!.publishedVersion).toBeUndefined()
  })

  it("Retains archives", async () => {
    // Publish as user 1
    const res1 = await publishTestimony({ draftId })
<<<<<<< HEAD
    await deleteTestimony({ uid, publicationId: res1.data.publicationId })
=======
>>>>>>> f7faea72

    await getSignedInAdmin()
    // Delete as admin
    await deleteTestimony({ uid, publicationId: res1.data.publicationId })

    // Publish again as user 1
    await signInUser1()
    const updatedDraft: DraftTestimony = {
      ...draft,
      content: "updated content",
      editReason: "edit reason"
    }
    await setDoc(refs.draftTestimony(uid, draftId), updatedDraft)
    const res2 = await publishTestimony({ draftId }),
      published = await getPublication(uid, res2.data.publicationId)
    expect(published.version).toBe(2)

    const archived = await testDb
      .collection(`/users/${uid}/archivedTestimony`)
      .where("billId", "==", billId)
      .get()

    expect(archived.size).toBe(2)
  })

  describe("attachments", () => {
    it("deletes attachments", async () => {
      let attachmentId = nanoid()
      await createDraftAttachment(uid, attachmentId, "test-pdf-1")
      await updateDoc(refs.draftTestimony(uid, draftId), { attachmentId })
      const r = await publishTestimony({ draftId })
      const p = await getPublication(uid, r.data.publicationId)

<<<<<<< HEAD
=======
      // Delete as admin
      await getSignedInAdmin()
>>>>>>> f7faea72
      await deleteTestimony({ uid, publicationId: r.data.publicationId })

      expect(p.attachmentId).toBeDefined()
      await expect(
        fileExists(paths.publishedAttachment(p.attachmentId!))
      ).resolves.toBeFalsy()
    })
  })
})

async function getPublicationAndAttachments(uid: string, id: string) {
  const publication = await getPublication(uid, id),
    publishedAttachmentId = (publication as any).attachmentId

  const attachments: { archived: null | Buffer; published: null | Buffer } = {
    archived: null,
    published: null
  }

  if (publishedAttachmentId) {
    attachments.archived = await getFile(
      paths.archivedAttachment(uid, publishedAttachmentId)
    )
    attachments.published = await getFile(
      paths.publishedAttachment(publishedAttachmentId)
    )
  }

  return { publication, attachments }
}

async function getPublication(uid: string, id: string): Promise<Testimony> {
  const doc = await testDb.doc(`/users/${uid}/publishedTestimony/${id}`).get()
  return doc.data() as any
}

async function getDraft(uid: string, id: string): Promise<DraftTestimony> {
  const doc = await testDb.doc(`/users/${uid}/draftTestimony/${id}`).get()
  return doc.data() as any
}

async function fileExists(path: string) {
  const f = testStorage.bucket().file(path)
  const [exists] = await f.exists()
  return exists
}

async function getFile(path: string): Promise<Buffer> {
  const [r] = await testStorage.bucket().file(path).download()
  return r
}

async function createDraftAttachment(uid: string, id: string, content: string) {
  await uploadBytes(refs.draftAttachment(uid, id), Buffer.from(content), {
    contentType: "application/pdf"
  })
}

async function createDraft(
  uid: string,
  billId: string,
  court = currentGeneralCourt
) {
  const draftId = "test-draft-id"
  const draft: DraftTestimony = {
    billId,
    content: "test testimony",
    court,
    position: "endorse",
    attachmentId: null
  }

  await setDoc(refs.draftTestimony(uid, draftId), draft)
  return { draft, draftId }
}<|MERGE_RESOLUTION|>--- conflicted
+++ resolved
@@ -255,7 +255,7 @@
     await getDoc(doc(firestore, `/users/${uid}/archivedTestimony/test-id`))
   })
 
-  describe.skip("attachments", () => {
+  describe("attachments", () => {
     it("copies drafts to published and archived files", async () => {
       const attachmentId = nanoid()
       await createDraftAttachment(uid, attachmentId, "test-pdf")
@@ -351,16 +351,6 @@
 })
 
 describe("deleteTestimony", () => {
-<<<<<<< HEAD
-  let user: User
-  let uid: string
-  beforeEach(async () => {
-    user = await signInTestAdmin()
-    uid = user.uid
-    const token = await auth.currentUser?.getIdTokenResult()
-    expect(token?.claims.role).toEqual("admin")
-  })
-=======
   async function getSignedInAdmin() {
     const adminUser = await signInTestAdmin()
     const token = await auth.currentUser?.getIdTokenResult()
@@ -368,7 +358,6 @@
 
     return adminUser
   }
->>>>>>> f7faea72
 
   it("Deletes published testimony", async () => {
     const normalUid = uid
@@ -376,9 +365,6 @@
     // Publish as user 1
     let res = await publishTestimony({ draftId })
 
-<<<<<<< HEAD
-    await deleteTestimony({ uid, publicationId: res.data.publicationId })
-=======
     // Delete as admin
     await getSignedInAdmin()
     const deleted = await deleteTestimony({
@@ -387,7 +373,6 @@
     })
 
     expect(deleted.data.deleted).toBeTruthy()
->>>>>>> f7faea72
 
     let testimony = await getPublication(normalUid, res.data.publicationId)
     const bill = await getBill(billId)
@@ -406,10 +391,6 @@
   it("Retains archives", async () => {
     // Publish as user 1
     const res1 = await publishTestimony({ draftId })
-<<<<<<< HEAD
-    await deleteTestimony({ uid, publicationId: res1.data.publicationId })
-=======
->>>>>>> f7faea72
 
     await getSignedInAdmin()
     // Delete as admin
@@ -443,11 +424,8 @@
       const r = await publishTestimony({ draftId })
       const p = await getPublication(uid, r.data.publicationId)
 
-<<<<<<< HEAD
-=======
       // Delete as admin
       await getSignedInAdmin()
->>>>>>> f7faea72
       await deleteTestimony({ uid, publicationId: r.data.publicationId })
 
       expect(p.attachmentId).toBeDefined()
