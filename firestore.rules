rules_version = '2';
service cloud.firestore {
  match /databases/{database}/documents {
    match /events/{id} {
      // public, read-only 
      allow read: if true;
      allow write: if false;
    }
    match /generalCourts/{document=**} {
      // public, read-only 
      allow read: if true;
      allow write: if false;
    }
    match /profiles/{uid} {
      function validUser() {
        return request.auth.uid == uid
      }

      function validRoleChange() {
        return !request.resource.data.diff(resource.data).affectedKeys().hasAny(['role'])
      }

      function validPublicChange() {
        return !request.resource.data.diff(resource.data).affectedKeys().hasAny(['public'])
            || request.auth.token.get("role", "user") == "user"
      }

      // Always visible to the user and public if `public` is true.
      // Only writable by the user.
      // Do not allow users to delete their profile, set the role field.
      // Only normal "user" roles can toggle visibility.
      allow read: if resource.data.public || request.auth.uid == uid
      allow create: if validUser() && request.resource.data.role == 'user' && request.resource.data.public == false
      allow update: if validUser() && validRoleChange() && validPublicChange()
    }
    // Allow querying publications individually or with a collection group.
    match /{path=**}/publishedTestimony/{id} {
      // public, read-only
      allow read: if true
      allow write: if false
    }
    match /users/{uid} {
      match /draftTestimony/{id} {
        // private, only accessible by the user
        allow read, write: if request.auth.uid == uid
      }
<<<<<<< HEAD
=======
      match /userNotificationFeed/{id} {
        // TODO: do not allow users to modify content, only view status.
        // private, only accessible by the user
        allow read, write: if request.auth.uid == uid
      }
>>>>>>> 7aa228db
      match /activeTopicSubscriptions/{topicName} {
        // private, only accessible by the user
        allow read, write: if request.auth.uid == uid
      }
      match /archivedTestimony/{id} {
        // Publicly readable, for posterity.
        allow read: if true 
        allow write: if false
      }
    }
  }
}<|MERGE_RESOLUTION|>--- conflicted
+++ resolved
@@ -44,14 +44,13 @@
         // private, only accessible by the user
         allow read, write: if request.auth.uid == uid
       }
-<<<<<<< HEAD
-=======
+
       match /userNotificationFeed/{id} {
         // TODO: do not allow users to modify content, only view status.
         // private, only accessible by the user
         allow read, write: if request.auth.uid == uid
       }
->>>>>>> 7aa228db
+
       match /activeTopicSubscriptions/{topicName} {
         // private, only accessible by the user
         allow read, write: if request.auth.uid == uid
