{
  "counts": {
<<<<<<< HEAD
    "endorsements": "The total number of testimonies that endorse the bill.",
    "neutral": "The total number of testimonies that are neutral towards the bill.",
    "oppose": "The total number of testimonies that oppose the bill."
=======
    "endorsements": {
      "title": "Endorse",
      "alt": "The total number of testimonies that endorse the bill."
    },
    "neutral": {
      "title": "Neutral",
      "alt": "The total number of testimonies that are neutral towards the bill."
    },
    "oppose": {
      "title": "Oppose",
      "alt": "The total number of testimonies that oppose the bill."
    }
>>>>>>> 86a21d1c
  },
  "link": {
    "tweetContent": "I provided testimony on Bill {{billNumber}}. See {{link}} for details.",
    "twitter": "Tweet Your Published Testimony"
  },
  "panel": {
    "createTestimony": {
      "title": "You Haven't Submitted Testimony",
      "label": "Create Testimony"
    },
    "completeTestimony": {
      "title": "You Have Draft Testimony",
      "label": "Complete Testimony"
    },
    "pendingUpgrade": {
      "title": "Pending Upgrade",
      "label": "Your Organization Registration is Pending"
    },
    "signedOut": {
      "title": "Sign In to Add Testimony"
    },
    "unverifiedEmail": {
      "title": "Verify Your Email to Add Testimony",
      "label": "Verify Your Email"
    }
  },
  "testimonyHit": {
    "writtenBy": "Written by <0>{{author}}</0>",
    "bill": "Bill #{{billId}}"
  },
  "testimonyDetail": {
    "what": "What",
    "says": "says",
    "thisPolicy": "this policy",
    "edited": "Edited"
  },
  "revisionHistory": {
    "version": "version",
    "history": "Revision History"
  },
  "policyActions": {
    "actions": "Actions"
  },
  "testimonyVersionBanner": {
    "viewingVersion": "Viewing out of date version of testimony",
    "backToVersion": "Back to Current Version"
  },
  "testimonyCallout": {
    "bill": "Bill",
    "position": "{{position1}}"
  },
  "testimonyCalloutSection": {
    "peopleSaying": "What people are saying...",
    "browseTestimony": "Browse All Testimony"
  },
  "reportModal": {
    "reportTestimony": "Report Testimony",
    "reason": "Reason",
    "close": "Close",
    "reporting": "Reporting",
    "report": "Report",
    "rescind": "You may request that your testimony be deleted by completing this form. Since MAPLE is an archive, deletion requests will only be granted if the testimony was submitted on the wrong bill, if it contained sensitive personal information, or if the user is below 18 years old.",
    "personalInformation": "Personal Information",
    "wrongBill": "Submitted to wrong bill",
    "offensive": "Offensive",
    "violent": "Violent",
    "spam": "Spam",
    "phishing": "Phishing",
    "sensitiveInformation": "Contains sensitive information",
    "userBelow18YearsOld": "User below 18 years old",
    "other": "Other"
  },
  "reportToast": {
    "success": "{{successful1}}"
  },
  "sortTestimonyDropDown": {
    "recentFirst": "Most Recent First",
    "oldestFirst": "Oldest First"
  },
  "submitTestimonyForm": {
    "viewLess": "View Less Details",
    "viewMore": "View Bill Details",
    "backToBill": "Back to Bill (Bill {{billId}})",
    "overview": {
      "title": "Write, Publish, and Send Your Testimony!",
      "description": "Your voice matters. And it's important that you share it. MAPLE helps you 1) write testimony, 2) publish it to our community, and 3) send it to the right legislators so it can be formally considered. It's easy as 1-2-3!"
    },
    "chooseStance": "Choose Your Stance",
    "selectLegislators": {
      "title": "Select Your Legislators",
      "description": "It looks like you haven't selected your legislators. Please use the <0>find your legislator tool</0> and select your State Representative and Senator below."
    },
    "keepNote": {
      "header": "Keep Note",
      "about": "About MAPLE Testimony",
      "howTestimoniesWork": "How MAPLE Testimonies Work",
      "publishing": "Publishing to MAPLE",
      "keepInMind": "Please keep in mind...",
      "noEmailWarning": "We do not send an email for you.",
      "emailPreview": " This is a preview of what your email to legislators will look like. On the next page, you will be asked to “send email” which will open your email client (e.g., Outlook) and populate an email with your testimony.",
      "shareEmail": "Your testimony needs to be shared with the right legislators. Your email “To:” box will be populated with the legislators you add here. We've pre-populated this with the most relevant legislators: 1) the Chairs of the Committee reviewing this bill; and 2) your own legislators.",
      "thankYou": "When you send this email, you are submitting formal public testimony! As fellow constituents, we thank you for sharing your voice.",
      "rulesHeader": "Rules for Testimony on MAPLE:",
      "editLimit": "You can edit your testimony up to 5 times but the previous versions will remain available.",
      "cannotDelete": "Since MAPLE is an archive, you cannot remove your testimony from the site. You may request a deletion in certain circumstances (see our <0>FAQ page</0>)",
      "emailReminder": "Don't forget to send the email to your legislator."
    },
    "write": {
      "header": "Write Your Testimony",
      "testimonyLabel": "Testimony",
      "testimonyPlaceholder": "Add your testimony here",
      "testimonyHelp": "Testimony is limited to 10,000 characters.",
      "tips": "Need help? Read our <0>testimony writing tips</0>",
      "codeOfConduct": "View our code of conduct",
      "confirmRemoveAttachment": "Are you sure you want to remove your attachment?"
    }
  },
  "testimonyItem": {
    "deleteTestimonyConfirmation": "Are you sure you want to delete your testimony?",
    "no": "No",
    "deleteIcon": "Delete testimony icon",
    "expand": "Expand",
    "moreDetails": "More Details",
    "edit": "Edit Testimony",
    "rescind": "Rescind",
    "toast": {
      "successful": {
        "header": "Success",
        "body": "Your report was filed."
      },
      "failed": {
        "header": "Failed",
        "body": "Your report couldn't be filed. Please try again later."
      }
    }
  },
  "thankYouModal": "Thank You For Submitting Testimony!",
  "userFilterDropdown": {
    "publishedTestimonies": "All Published Testimonies",
    "usersOnly": "Users Only",
    "organizationsOnly": "Organizations Only"
  },
  "userInfoHeader": {
    "edited": "Edited"
  },
  "viewAttached": "View Attached Testimony PDF",
  "viewTestimony": {
    "showing": "Showing",
    "showing1": "Showing 1 - ",
    "outOf": " out of ",
    "noTestimonies": "There are no testimonies "
  },
  "yourTestimony": {
    "title": "Your Testimony",
    "draft": "Draft",
    "emailCta": "Email Your Published Testimony"
  }
}<|MERGE_RESOLUTION|>--- conflicted
+++ resolved
@@ -1,10 +1,5 @@
 {
   "counts": {
-<<<<<<< HEAD
-    "endorsements": "The total number of testimonies that endorse the bill.",
-    "neutral": "The total number of testimonies that are neutral towards the bill.",
-    "oppose": "The total number of testimonies that oppose the bill."
-=======
     "endorsements": {
       "title": "Endorse",
       "alt": "The total number of testimonies that endorse the bill."
@@ -17,7 +12,6 @@
       "title": "Oppose",
       "alt": "The total number of testimonies that oppose the bill."
     }
->>>>>>> 86a21d1c
   },
   "link": {
     "tweetContent": "I provided testimony on Bill {{billNumber}}. See {{link}} for details.",
