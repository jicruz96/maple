--- conflicted
+++ resolved
@@ -50,12 +50,6 @@
   "notInCommittee": "Bill not currently in committee",
   "noResults": "No Results",
   "orgs": "Organizations",
-<<<<<<< HEAD
-  "partnerLogos":{
-    "NuLaw": "Northeastern School of Law Logo",
-    "CodeForBoston": "Code for Boston Logo",
-    "OpenCollective":"Open Collective Logo"
-=======
   "partners": {
     "header": "Our Partners",
     "desc1": "The project is developed in partnership between the",
@@ -65,7 +59,6 @@
     "desc5": "and",
     "desc6": "Harvard University's Berkman Klein Center for Internet & Society",
     "pid": "MAPLE is an initiative of Partners in Democracy - Education, a 501(c)(3) non profit organization. Partners In Democracy is building nationwide partnerships and exploring how we can drive democracy renovation efforts forward in states around the country — starting by focusing our efforts here at home in Massachusetts."
->>>>>>> df694c7c
   },
   "pending_upgrade_warning": {
     "header": "Organization Request In Progress",
