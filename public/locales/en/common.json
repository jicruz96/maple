{
  "maple_fullName": "Massachusetts Platform for Legislative Engagement",
  "maple_abbr": "MAPLE",
  "let_your_voice_be_heard": "Let your voice be heard!",
  "short_description": "MAPLE makes it easy for anyone to view and submit testimony to the Massachusetts Legislature about the bills that will shape our future.",
  "browse_bills": "browse bills",
  "logInSignUp": "Log in / Sign up",
  "back_to_bills": "back to list of bills",
<<<<<<< HEAD
  "button":{
    "follow" : "Follow",
    "following" : "Following",
    "followed" : "Followed"
  },
  "orgs": "Organizations",
  "newCommer" : "New to MAPLE",
  "checkout": "Check out",
  "calendar": "Our Calendar",
  "joinTraining": "to see and join an upcoming training session!"
}
=======
  "pending_upgrade_warning": {
    "header": "Organization Request In Progress",
    "content": "Your request to be upgraded to an organization is currently in progress. You will be notified by email when your request has been reviewed."
  }}
>>>>>>> a2bf2f3f
<|MERGE_RESOLUTION|>--- conflicted
+++ resolved
@@ -6,7 +6,6 @@
   "browse_bills": "browse bills",
   "logInSignUp": "Log in / Sign up",
   "back_to_bills": "back to list of bills",
-<<<<<<< HEAD
   "button":{
     "follow" : "Follow",
     "following" : "Following",
@@ -16,11 +15,8 @@
   "newCommer" : "New to MAPLE",
   "checkout": "Check out",
   "calendar": "Our Calendar",
-  "joinTraining": "to see and join an upcoming training session!"
-}
-=======
+  "joinTraining": "to see and join an upcoming training session!",
   "pending_upgrade_warning": {
     "header": "Organization Request In Progress",
     "content": "Your request to be upgraded to an organization is currently in progress. You will be notified by email when your request has been reviewed."
-  }}
->>>>>>> a2bf2f3f
+  }}