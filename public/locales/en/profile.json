{
  "aboutMe": "About {{firstName}}",
  "aboutUs": "About Us",
  "user": "User",
  "noUser": "no user",
  "anonymousUser": "Anonymous User",
  "button":{
    "editProfile": "Edit\u00A0Profile",
    "notficationFrequencyDropdown": "open envelope with letter, toggles update frequency options",
    "follow" : "Follow",
    "following" : "Following"
  },
  "content": {
    "viewingProfile": "Currently viewing your profile",
    "publicProfile": "Your profile is currently public. You can change this in \"settings\"",
    "privateProfile": "Your profile is currently private. You can change this in \"settings\"",
    "noLegislatorInfo": "No legislator information given"
    },
  "verifyAccountSection":{
    "verifyAccount": "We sent a link to your email to verify your account, but you haven't\nclicked it yet. If you don't see it, be sure to check your spam\nfolder.",
    "checkEmail": "Check your email!",
    "sendAnotherLink": "Send Another Link"
  },
  "legislators": "Legislators",
  "representative": "Representative",
  "senator": "Senator",
  "orgIcon": {
    "large": "Large Organization Icon",
    "small": "Small Organization Icon"
  },
  "userIcon": {
    "large": "Large User Icon",
    "small": "Small User Icon"
  }
<<<<<<< HEAD
=======
  
>>>>>>> 62d1b5ba
}<|MERGE_RESOLUTION|>--- conflicted
+++ resolved
@@ -32,8 +32,4 @@
     "large": "Large User Icon",
     "small": "Small User Icon"
   }
-<<<<<<< HEAD
-=======
-  
->>>>>>> 62d1b5ba
 }