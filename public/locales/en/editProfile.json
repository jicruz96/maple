--- conflicted
+++ resolved
@@ -31,7 +31,6 @@
         "orgs": "Organizations You Follow",
         "unfollow": "Unfollow"
     },
-<<<<<<< HEAD
     "confirmation":{
         "unfollowMessage": "Are you sure you want to unfollow",
         "yes": "Yes",
@@ -42,13 +41,6 @@
         "daily": "Daily",
         "weekly": "Weekly",
         "monthly": "Monthly"
-=======
-    "notifications":{
-        "daily": "Daily",
-        "weekly": "Weekly",
-        "monthly": "Monthly",
-        "none": "None"
->>>>>>> e1854e27
     },
     "legislator":{
         "representative": "Representative",
