--- conflicted
+++ resolved
@@ -36,7 +36,8 @@
 
 :root {
   --bs-blue-100: #{$blue-100};
-<<<<<<< HEAD
+  --bs-blue-300: #{$blue-300};
+  --bs-dark-blue: #0b0a3e;
 }
 
 $utilities: map-merge(
@@ -68,9 +69,4 @@
         )
       )
   )
-);
-=======
-  --bs-blue-300: #{$blue-300};
-  --bs-dark-blue: #0b0a3e;
-}
->>>>>>> 26e9dfa0
+);