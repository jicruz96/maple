--- conflicted
+++ resolved
@@ -19,14 +19,6 @@
 
 $link-color: $secondary;
 
-<<<<<<< HEAD
-// Archivo, rest copied from node_modules/bootstrap/scss/_variables.scss
-$font-family-sans-serif: "Nunito", system-ui, -apple-system, "Segoe UI", Roboto,
-  "Helvetica Neue", Arial, "Noto Sans", "Liberation Sans", sans-serif,
-  "Apple Color Emoji", "Segoe UI Emoji", "Segoe UI Symbol", "Noto Color Emoji";
-
-=======
->>>>>>> 076ae424
 // Nunito, rest copied from node_modules/bootstrap/scss/_variables.scss
 $headings-font-family: "Nunito", system-ui, -apple-system, "Segoe UI", Roboto,
   "Helvetica Neue", Arial, "Noto Sans", "Liberation Sans", sans-serif,
