--- conflicted
+++ resolved
@@ -30,7 +30,6 @@
   background-color: white;
 }
 
-<<<<<<< HEAD
 .bg-endorse {
   background-color: var(--bs-green);
 }
@@ -41,7 +40,8 @@
 
 .bg-oppose {
   background-color: var(--bs-orange);
-=======
+}
+
 .z-index-1 {
   z-index: 1;
 }
@@ -52,5 +52,4 @@
 
 .z-index-3 {
   z-index: 3;
->>>>>>> 2cdb50b4
 }