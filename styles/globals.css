--- conflicted
+++ resolved
@@ -12,13 +12,9 @@
   min-width: 100vw;
 }
 
-<<<<<<< HEAD
-
-=======
 h1, h2, h3, h4, h5, h6 {
   font-family: Futura; 
 }
->>>>>>> bfe503a6
 
 a {
   color: #8c1914;
@@ -33,167 +29,3 @@
 * {
   box-sizing: border-box;
 }
-<<<<<<< HEAD
-
-.test {
-  z-index: 2999;
-  height: 100px;
-  width: 100px;
-  background-color: red;
-}
-
-.leaflet-sidebar {
-  background: white;
-  position: absolute;
-  height: 100%;
-  -webkit-box-sizing: border-box;
-  -moz-box-sizing: border-box;
-  box-sizing: border-box;
-  padding: 10px;
-  z-index: 2000;
-}
-.leaflet-sidebar.left {
-  left: -500px;
-  transition: left 0.5s, width 0.5s;
-  padding-right: 0;
-}
-.leaflet-sidebar.left.visible {
-  left: 0;
-}
-.leaflet-sidebar.right {
-  right: -500px;
-  transition: right 0.5s, width 0.5s;
-  padding-left: 0;
-}
-.leaflet-sidebar.right.visible {
-  right: 0;
-}
-.leaflet-sidebar > .leaflet-control {
-  height: 100%;
-  width: 100%;
-  overflow: auto;
-  -webkit-overflow-scrolling: touch;
-  -webkit-box-sizing: border-box;
-  -moz-box-sizing: border-box;
-  box-sizing: border-box;
-  padding: 8px 24px;
-  font-size: 1.1em;
-  background: white;
-  box-shadow: 0 1px 7px rgba(0, 0, 0, 0.65);
-  -webkit-border-radius: 4px;
-  border-radius: 4px;
-}
-.leaflet-touch .leaflet-sidebar > .leaflet-control {
-  box-shadow: none;
-  border: 2px solid rgba(0, 0, 0, 0.2);
-  background-clip: padding-box;
-}
-@media (max-width: 767px) {
-  .leaflet-sidebar {
-    width: 100%;
-    padding: 0;
-  }
-  .leaflet-sidebar.left.visible ~ .leaflet-left {
-    left: 100%;
-  }
-  .leaflet-sidebar.right.visible ~ .leaflet-right {
-    right: 100%;
-  }
-  .leaflet-sidebar.left {
-    left: -100%;
-  }
-  .leaflet-sidebar.left.visible {
-    left: 0;
-  }
-  .leaflet-sidebar.right {
-    right: -100%;
-  }
-  .leaflet-sidebar.right.visible {
-    right: 0;
-  }
-  .leaflet-sidebar > .leaflet-control {
-    box-shadow: none;
-    -webkit-border-radius: 0;
-    border-radius: 0;
-  }
-  .leaflet-touch .leaflet-sidebar > .leaflet-control {
-    border: 0;
-  }
-}
-@media (min-width: 768px) and (max-width: 991px) {
-  .leaflet-sidebar {
-    width: 305px;
-  }
-  .leaflet-sidebar.left.visible ~ .leaflet-left {
-    left: 305px;
-  }
-  .leaflet-sidebar.right.visible ~ .leaflet-right {
-    right: 305px;
-  }
-}
-@media (min-width: 992px) and (max-width: 1199px) {
-  .leaflet-sidebar {
-    width: 390px;
-  }
-  .leaflet-sidebar.left.visible ~ .leaflet-left {
-    left: 390px;
-  }
-  .leaflet-sidebar.right.visible ~ .leaflet-right {
-    right: 390px;
-  }
-}
-@media (min-width: 1200px) {
-  .leaflet-sidebar {
-    width: 460px;
-  }
-  .leaflet-sidebar.left.visible ~ .leaflet-left {
-    left: 460px;
-  }
-  .leaflet-sidebar.right.visible ~ .leaflet-right {
-    right: 460px;
-  }
-}
-.leaflet-sidebar .close {
-  position: absolute;
-  right: 20px;
-  top: 20px;
-  width: 31px;
-  height: 31px;
-  color: #333;
-  font-size: 25px;
-  line-height: 1em;
-  text-align: center;
-  background: white;
-  -webkit-border-radius: 16px;
-  border-radius: 16px;
-  cursor: pointer;
-  z-index: 1000;
-}
-
-.leaflet-left {
-  transition: left 0.5s;
-}
-
-.leaflet-right {
-  transition: right 0.5s;
-}
-
-.issue-solution-box {
-  display: flex;
-  justify-content: space-between;
-}
-
-.transparency-issue {
-  width: 48%;
-}
-
-.transparency-solution {
-  width: 48%;
-}
-
-
-.bg-blue {
-  background: var(--bg-blue)
-}
-=======
->>>>>>> bfe503a6
