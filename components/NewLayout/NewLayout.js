import React, { Fragment } from "react";
import Head from "next/head";

import styles from "./NewLayout.module.css";
import SideNavBar from "../SideNavBar/SideNavBar";
import NavBar from "../NavBar/NavBar";
import ViewTestimony from "../ViewBills/ViewBills";
import Footer from "../Footer/Footer"

const NewLayout = ({
  pageTitle = "Digital Testimony",
  title = "Digital Testimony",
}) => {
  return (
    <Fragment>
      <Head>
        <title>{title}</title>
        <link rel="icon" href="/favicon.ico" />

        {/*
        TODO: if anyone has a clue on how to NOT use a CDN on every single page, that would be GREAT
        Honestly, I poked around various stack overflow things for ~30 minutes on how to get the damb fontawesome I
        added via yarn to directly load, but for whatever reason it just didn't want to work, i basically know
        one specific tech stack and how to make it work there lmao
        Also the ones from the CDN look like dodo, the local package (right term? idk) fontawesome icons are nicer
          - riley
         */}
        <link
          rel="stylesheet"
          href="https://cdnjs.cloudflare.com/ajax/libs/font-awesome/4.7.0/css/font-awesome.min.css"
        ></link>
        <meta charSet="utf-8" />
      </Head>

      <div className={styles.container}>
        <div className={styles.newLayoutFlex}>
          <div className={styles.newLayoutSideNav}>
            <SideNavBar />
          </div>

          {/* Everything else renders to right of sidenav  */}
          <section className={styles.newLayoutContent}>
            <div className={styles.mobileNav}>
              <NavBar />
            </div>

            {/* Static head with variable title */}
            <div className={styles.imageHeader}>
              {/* Easy To Do Good */}
              <div className={styles.imageText}>{pageTitle}</div>
            </div>

            <ViewTestimony/>

            <Footer/>

<<<<<<< HEAD
=======
            {/* GGPs favorite footer */}
            <div className={styles.democracyPower}>
              <div className={styles.jankyFlex}>
                <div>
                  Subscribe to our{" "}
                  <a
                    href="https://docs.google.com/forms/d/e/1FAIpQLSdXHbMqo299lCBiR_rgxSuxd5-DgEiWNpDAFjawLh66263YLw/viewform"
                    target="_blank"
                    rel="noreferrer"
                  >
                    {" "}
                    newsletter
                  </a>
                </div>
                <div>Powered By Democracy</div>
                <div>
                  Contact Us:{" "}
                  <a href="mailto: GGP.BCLaw@gmail.com"> GGP.BCLaw@gmail.com</a>
                </div>
              </div>
            </div>
>>>>>>> 9b57baff
          </section>
        </div>
      </div>
    </Fragment>
  );
};

export default NewLayout;
<|MERGE_RESOLUTION|>--- conflicted
+++ resolved
@@ -54,8 +54,6 @@
 
             <Footer/>
 
-<<<<<<< HEAD
-=======
             {/* GGPs favorite footer */}
             <div className={styles.democracyPower}>
               <div className={styles.jankyFlex}>
@@ -77,7 +75,6 @@
                 </div>
               </div>
             </div>
->>>>>>> 9b57baff
           </section>
         </div>
       </div>
