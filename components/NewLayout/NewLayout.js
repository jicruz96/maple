import React, { Fragment } from "react"
import Head from "next/head"

<<<<<<< HEAD
import styles from "./NewLayout.module.css"
import SideNavBar from "../SideNavBar/SideNavBar"
import NavBar from "../NavBar/NavBar"

const NewLayout = ({
  pageTitle = "Easy To Do Good",
  children,
  title = "Easy To Do Good"
=======
import styles from "./NewLayout.module.css";
import SideNavBar from "../SideNavBar/SideNavBar";
import NavBar from "../NavBar/NavBar";
import ViewTestimony from "../ViewBills/ViewBills";
import Footer from "../Footer/Footer"

const NewLayout = ({
  pageTitle = "Digital Testimony",
  title = "Digital Testimony",
>>>>>>> 07b352dd
}) => {
  return (
    <Fragment>
      <Head>
        <title>{title}</title>
        <link rel="icon" href="/favicon.ico" />

<<<<<<< HEAD
=======
        {/*
        TODO: if anyone has a clue on how to NOT use a CDN on every single page, that would be GREAT
        Honestly, I poked around various stack overflow things for ~30 minutes on how to get the damb fontawesome I
        added via yarn to directly load, but for whatever reason it just didn't want to work, i basically know
        one specific tech stack and how to make it work there lmao
        Also the ones from the CDN look like dodo, the local package (right term? idk) fontawesome icons are nicer
          - riley
         */}
        <link
          rel="stylesheet"
          href="https://cdnjs.cloudflare.com/ajax/libs/font-awesome/4.7.0/css/font-awesome.min.css"
        ></link>
>>>>>>> 07b352dd
        <meta charSet="utf-8" />
      </Head>

      <div className={styles.container}>
        <div className={styles.newLayoutFlex}>
          <div className={styles.newLayoutSideNav}>
            <SideNavBar />
          </div>

          {/* Everything else renders to right of sidenav  */}
          <section className={styles.newLayoutContent}>
            <div className={styles.mobileNav}>
              <NavBar />
            </div>

            {/* Static head with variable title */}
            <div className={styles.imageHeader}>
              {/* Easy To Do Good */}
              <div className={styles.imageText}>{pageTitle}</div>
            </div>

            <ViewTestimony/>

            <Footer/>

          </section>
        </div>
      </div>
    </Fragment>
  )
}

export default NewLayout<|MERGE_RESOLUTION|>--- conflicted
+++ resolved
@@ -1,26 +1,15 @@
 import React, { Fragment } from "react"
 import Head from "next/head"
 
-<<<<<<< HEAD
 import styles from "./NewLayout.module.css"
 import SideNavBar from "../SideNavBar/SideNavBar"
 import NavBar from "../NavBar/NavBar"
-
-const NewLayout = ({
-  pageTitle = "Easy To Do Good",
-  children,
-  title = "Easy To Do Good"
-=======
-import styles from "./NewLayout.module.css";
-import SideNavBar from "../SideNavBar/SideNavBar";
-import NavBar from "../NavBar/NavBar";
-import ViewTestimony from "../ViewBills/ViewBills";
+import ViewTestimony from "../ViewBills/ViewBills"
 import Footer from "../Footer/Footer"
 
 const NewLayout = ({
   pageTitle = "Digital Testimony",
-  title = "Digital Testimony",
->>>>>>> 07b352dd
+  title = "Digital Testimony"
 }) => {
   return (
     <Fragment>
@@ -28,21 +17,6 @@
         <title>{title}</title>
         <link rel="icon" href="/favicon.ico" />
 
-<<<<<<< HEAD
-=======
-        {/*
-        TODO: if anyone has a clue on how to NOT use a CDN on every single page, that would be GREAT
-        Honestly, I poked around various stack overflow things for ~30 minutes on how to get the damb fontawesome I
-        added via yarn to directly load, but for whatever reason it just didn't want to work, i basically know
-        one specific tech stack and how to make it work there lmao
-        Also the ones from the CDN look like dodo, the local package (right term? idk) fontawesome icons are nicer
-          - riley
-         */}
-        <link
-          rel="stylesheet"
-          href="https://cdnjs.cloudflare.com/ajax/libs/font-awesome/4.7.0/css/font-awesome.min.css"
-        ></link>
->>>>>>> 07b352dd
         <meta charSet="utf-8" />
       </Head>
 
@@ -64,10 +38,9 @@
               <div className={styles.imageText}>{pageTitle}</div>
             </div>
 
-            <ViewTestimony/>
+            <ViewTestimony />
 
-            <Footer/>
-
+            <Footer />
           </section>
         </div>
       </div>
