--- conflicted
+++ resolved
@@ -103,18 +103,10 @@
           const columns = {
             EDR: "EDR (Y/N)",
             EDRComment: "EDR Comment",
-<<<<<<< HEAD
-            EV: "EV (Y/N)",
-            EVComment: "EV Comment",
-            PFC: "PFC (Y/N)",
-            PFCComment: "PFC Comment",
-            Category: "Category"
-=======
             //EV: "EV (Y/N)",
             //EVComment: "EV Comment",
             //PFC: "PFC (Y/N)",
             //PFCComment: "PFC Comment",
->>>>>>> 4f462c51
           };
           return `
 							<p>
@@ -126,14 +118,6 @@
 										<strong>${org.Name}</strong>
 										<div>EDR Stance: ${org[columns.EDR]}</div>
 										<div>EDR Comments: ${org[columns.EDRComment]}</div>
-<<<<<<< HEAD
-										<div>PFC Stance: ${org[columns.PFC]}</div>
-										<div>PFC Comments: ${org[columns.PFCComment]}</div>
-										<div>EV Stance: ${org[columns.EV]}</div>
-										<div>EV Comments: ${org[columns.EVComment]}</div>
-                    <div>Category: ${org[columns.Category]}
-=======
->>>>>>> 4f462c51
 									</div>
 								  <br />`;
               })
