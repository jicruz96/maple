--- conflicted
+++ resolved
@@ -55,7 +55,6 @@
             <th>Bill</th>
             <th>Position</th>
             <th>Text</th>
-<<<<<<< HEAD
             <th>
               Submitter
               {
@@ -65,10 +64,6 @@
                 ></QuestionTooltip>
               }
             </th>
-=======
-            <th>Submitter</th>
-            <th></th>
->>>>>>> 61097af4
           </tr>
         </thead>
         <tbody>{testimoniesRows}</tbody>
