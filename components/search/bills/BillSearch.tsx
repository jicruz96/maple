import { TFunction, useTranslation } from "next-i18next"
import {
  CurrentRefinements,
  Hits,
  InstantSearch,
  Pagination,
  SearchBox,
  useInstantSearch
} from "react-instantsearch"
import { currentGeneralCourt } from "functions/src/shared"
import styled from "styled-components"
import TypesenseInstantSearchAdapter from "typesense-instantsearch-adapter"
import { Col, Container, Row, Spinner } from "../../bootstrap"
import { NoResults } from "../NoResults"
import { ResultCount } from "../ResultCount"
import { SearchContainer } from "../SearchContainer"
import { SearchErrorBoundary } from "../SearchErrorBoundary"
import { useRouting } from "../useRouting"
import { BillHit } from "./BillHit"
import { useBillRefinements } from "./useBillRefinements"
import { SortBy, SortByWithConfigurationItem } from "../SortBy"
import { getServerConfig, VirtualFilters } from "../common"
import { useBillSort } from "./useBillSort"
<<<<<<< HEAD
import { FC } from "react"
=======
import { useMediaQuery } from "usehooks-ts"
import { FC, useState } from "react"
>>>>>>> 42252d0c

const searchClient = new TypesenseInstantSearchAdapter({
  server: getServerConfig(),
  additionalSearchParameters: {
    query_by: "number,title,body",
    exclude_fields: "body"
  }
}).searchClient

const extractLastSegmentOfRefinements = (items: any[]) => {
  return items.map(item => {
    if (item.label != "topics.lvl1") return item
    const newRefinements = item.refinements.map(
      (refinement: { label: string }) => {
        // Split the label to extract the last part of the hierarchy
        const lastPartOfLabel = refinement.label.includes(">")
          ? refinement.label.split(" > ").pop()
          : refinement.label

        return {
          ...refinement,
          // Update label to only show the last part
          label: lastPartOfLabel
        }
      }
    )

    return {
      ...item,
      label: "Tags",
      refinements: newRefinements
    }
  })
}

export const BillSearch = () => {
  const items = useBillSort()
  const initialSortByValue = items[0].value
  return (
    <SearchErrorBoundary>
      <InstantSearch
        indexName={initialSortByValue}
        initialUiState={{
          [initialSortByValue]: {
            refinementList: { court: [String(currentGeneralCourt)] }
          }
        }}
        searchClient={searchClient}
        routing={useRouting()}
        future={{ preserveSharedStateOnUnmount: true }}
      >
        <VirtualFilters type="bill" />
        <Layout items={items} />
      </InstantSearch>
    </SearchErrorBoundary>
  )
}

const RefinementRow = styled.div`
  display: inline-flex;
  align-items: center;
  justify-content: space-between;
  flex-wrap: wrap;
  gap: 0.5rem;
`

const useSearchStatus = () => {
  const { results } = useInstantSearch()

  if (!results.query) {
    return "loading"
  } else if (results.nbHits === 0) {
    return "empty"
  } else {
    return "results"
  }
}

const StyledLoadingContainer = styled(Container)`
  background-color: white;
  display: flex;
  height: 300px;
  justify-content: center;
  align-items: center;
`

const Results = ({
  status,
  t
}: {
  status: ReturnType<typeof useSearchStatus>
  t: TFunction
}) => {
  const [isLoadingBillDetails, setIsLoadingBillDetails] = useState(false)

  if (isLoadingBillDetails) {
    return (
      <StyledLoadingContainer>
        <Spinner animation="border" className="mx-auto" />
      </StyledLoadingContainer>
    )
  } else if (status === "empty") {
    return (
      <NoResults>
        {t("zero_results")}
        <br />
        <b>{t("another_term")}</b>
      </NoResults>
    )
  } else {
    return (
      <Hits
        hitComponent={BillHit}
        onClick={() => setIsLoadingBillDetails(true)}
      />
    )
  }
}

const Layout: FC<
  React.PropsWithChildren<{ items: SortByWithConfigurationItem[] }>
> = ({ items }) => {
  const refinements = useBillRefinements()
  const status = useSearchStatus()

  const { t } = useTranslation("billSearch")

  return (
    <SearchContainer>
      <Row>
        <SearchBox placeholder="Search For Bills" className="mt-2 mb-3" />
      </Row>
      <Row>
        <Col xs={0} lg={3}>
          {refinements.options}
        </Col>
        <Col className="d-flex flex-column">
          <RefinementRow>
            <ResultCount className="flex-grow-1 m-1" />
            <SortBy items={items} />
            {refinements.show}
          </RefinementRow>
          <CurrentRefinements
            className="mt-2 mb-2"
            excludedAttributes={["nextHearingAt"]}
            transformItems={extractLastSegmentOfRefinements}
          />
          <Results status={status} t={t} />
          <Pagination className="mx-auto mt-2 mb-3" />
        </Col>
      </Row>
    </SearchContainer>
  )
}<|MERGE_RESOLUTION|>--- conflicted
+++ resolved
@@ -21,12 +21,7 @@
 import { SortBy, SortByWithConfigurationItem } from "../SortBy"
 import { getServerConfig, VirtualFilters } from "../common"
 import { useBillSort } from "./useBillSort"
-<<<<<<< HEAD
-import { FC } from "react"
-=======
-import { useMediaQuery } from "usehooks-ts"
 import { FC, useState } from "react"
->>>>>>> 42252d0c
 
 const searchClient = new TypesenseInstantSearchAdapter({
   server: getServerConfig(),
