--- conflicted
+++ resolved
@@ -7,13 +7,10 @@
   const baseProps = { limit: 500, searchable: true }
   const propsList = [
     useRefinementListUiProps({
-<<<<<<< HEAD
-=======
       transformItems: useCallback(
         (i: RefinementListItem[]) => i.filter(i => i.label !== "private"),
         []
       ),
->>>>>>> 1d5d2860
       attribute: "authorDisplayName",
       ...baseProps,
       searchablePlaceholder: "Author Name"
@@ -35,15 +32,6 @@
     }),
     useRefinementListUiProps({
       attribute: "authorRole",
-<<<<<<< HEAD
-      ...baseProps,
-      searchable: false,
-      hidden: true
-    }),
-    useRefinementListUiProps({
-      attribute: "private",
-=======
->>>>>>> 1d5d2860
       ...baseProps,
       searchable: false,
       hidden: true
