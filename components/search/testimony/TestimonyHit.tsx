import { Hit } from "instantsearch.js"
import { maple } from "components/links"
import Link from "next/link"
import { Testimony } from "components/db/testimony"
import { trimContent } from "components/TestimonyCallout/TestimonyCallout"
import { formatBillId } from "components/formatting"
import { useBill } from "components/db/bills"
import { FollowOrgButton } from "components/shared/FollowButton"
import { Image } from "react-bootstrap"
import { flags } from "components/featureFlags"

export const TestimonyHit = ({ hit }: { hit: Hit<Testimony> }) => {
  const url = maple.testimony({ publishedId: hit.id })
  console.log(url)
  return (
    <Link href={url}>
      <a style={{ all: "unset", cursor: "pointer" }} className="w-100">
        <TestimonyResult hit={hit} />
      </a>
    </Link>
  )
}

const TestimonyResult = ({ hit }: { hit: Hit<Testimony> }) => {
  const date = new Date(
    parseInt(hit.publishedAt.toString())
  ).toLocaleDateString("en-US", {
    year: "numeric",
    month: "long",
    day: "numeric"
  })
  const { loading, error, result: bill } = useBill(hit.court, hit.billId)
  const committee = bill?.currentCommittee
  const isOrg = hit.authorRole === "organization"
  const writtenBy = isOrg ? (
    <Link href={`/profile?id=${hit.authorUid}`}>{hit.authorDisplayName}</Link>
  ) : (
    hit.authorDisplayName
  )
  return (
    <div
      style={{
        background: "white",
        padding: "1rem",
        borderRadius: "4px",
        marginBottom: "0.75rem"
      }}
    >
      <div
        style={{
          display: "flex",
          justifyContent: "space-between",
          alignItems: "center",
          gap: "10px"
        }}
      >
        <Image
          src={isOrg ? "/profile-org-icon.svg" : "/profile-individual-icon.svg"}
          alt="profile icon"
          height="30px"
          width="30px"
        />
        <span style={{ flexGrow: 1 }}>
          <b>Written by {writtenBy}</b>
        </span>
<<<<<<< HEAD
        {isOrg && <FollowButton profileid={hit.authorUid} />}
=======
        {flags().followOrg && isOrg && (
          <FollowOrgButton profileId={hit.authorUid} />
        )}
>>>>>>> 62d1b5ba
      </div>
      <hr />
      <div style={{ display: "flex", alignItems: "center" }}>
        <div style={{ marginRight: "10px" }}>
          <div
            style={{
              backgroundImage: `url(thumbs-${hit.position}.svg)`,
              height: "60px",
              aspectRatio: "1",
              backgroundSize: "60px 60px"
            }}
          ></div>
          <span>{hit.position}</span>
        </div>
        <div style={{ width: "100%" }}>
          <div style={{ display: "flex", alignItems: "center", gap: "15px" }}>
            {/* <Link href={maple.bill({ court: hit.court, id: hit.billId })}> */}
            {/* <a> */}
            <h2>Bill #{formatBillId(hit.billId)}</h2>
            {/* </a> */}
            {/* </Link> */}
            {committee && (
              <span
                style={{
                  background: "var(--bs-blue)",
                  borderRadius: "50px",
                  color: "white",
                  padding: "5px 10px"
                }}
              >
                {committee.name}
              </span>
            )}
          </div>
          <h6 style={{ color: "var(--bs-blue)", fontWeight: 600 }}>
            {bill?.content.Title}
          </h6>
          <p>"{trimContent(hit.content, 500)}"</p>
          <div style={{ display: "flex", justifyContent: "space-between" }}>
            {/* {hit.content.trim().length > 0 && <a className="w-20">Read More</a>} */}
            <span style={{ marginLeft: "auto" }}>{`Posted ${date}`}</span>
          </div>
        </div>
      </div>
    </div>
  )
}<|MERGE_RESOLUTION|>--- conflicted
+++ resolved
@@ -63,13 +63,9 @@
         <span style={{ flexGrow: 1 }}>
           <b>Written by {writtenBy}</b>
         </span>
-<<<<<<< HEAD
-        {isOrg && <FollowButton profileid={hit.authorUid} />}
-=======
         {flags().followOrg && isOrg && (
           <FollowOrgButton profileId={hit.authorUid} />
         )}
->>>>>>> 62d1b5ba
       </div>
       <hr />
       <div style={{ display: "flex", alignItems: "center" }}>
