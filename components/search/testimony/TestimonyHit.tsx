--- conflicted
+++ resolved
@@ -33,13 +33,8 @@
   const committee = bill?.currentCommittee
   const isOrg = hit.authorRole === "organization"
   const writtenBy =
-<<<<<<< HEAD
-    isOrg || !hit.private ? (
-      <Link href={`/profile?id=${hit.authorUid}`}>{hit.authorDisplayName}</Link>
-=======
     isOrg || hit.public ? (
       <Link href={`/profile?id=${hit.authorUid}`}>{hit.fullName}</Link>
->>>>>>> 1d5d2860
     ) : (
       hit.fullName
     )
