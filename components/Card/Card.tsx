--- conflicted
+++ resolved
@@ -1,8 +1,4 @@
-<<<<<<< HEAD
-import React, { useState, ReactElement } from "react"
-=======
 import React, { ReactElement, useState } from "react"
->>>>>>> cac31209
 import CardBootstrap from "react-bootstrap/Card"
 import styles from "./Card.module.css"
 import { CardListItems, ListItem } from "./CardListItem"
