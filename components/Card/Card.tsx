import React, { ReactElement, useState } from "react"
import CardBootstrap from "react-bootstrap/Card"
import styles from "./Card.module.css"
import { CardListItems, ListItem } from "./CardListItem"
import { CardTitle } from "./CardTitle"
import { SeeMore } from "./SeeMore"

interface CardItem {
  billName: string
  billNameElement?: ReactElement | undefined
  billDescription: string
  element?: ReactElement | undefined
}

interface CardProps {
  header?: string | undefined
  imgSrc?: string | undefined
  subheader?: string | undefined
  bodyText?: string | undefined | ReactElement
  timestamp?: string | undefined
  cardItems?: CardItem[] | undefined
  inHeaderElement?: ReactElement | undefined
  items?: ReactElement[]
  headerElement?: ReactElement
<<<<<<< HEAD
  initialRowCount?: number
=======
  body?: ReactElement
>>>>>>> 8989d8f4
}

export const Card = (CardProps: CardProps) => {
  const {
    header,
    imgSrc,
    subheader,
    bodyText,
    timestamp,
    cardItems,
    items,
<<<<<<< HEAD
    headerElement,
    initialRowCount = 3
=======
    inHeaderElement,
    headerElement,
    body
>>>>>>> 8989d8f4
  } = CardProps

  const headerContent = header ? (
    <CardTitle
      header={header}
      subheader={subheader}
      timestamp={timestamp}
      imgSrc={imgSrc}
      inHeaderElement={inHeaderElement}
    />
  ) : headerElement ? (
    headerElement
  ) : null

  const bodyContent = body ? (
    body
  ) : bodyText ? (
    <CardBootstrap.Body>
      <CardBootstrap.Text className={styles.body}>
        {bodyText}
      </CardBootstrap.Text>
    </CardBootstrap.Body>
  ) : null

  const [showAll, setShowAll] = useState(false)

  const handleSeeMoreClick = (event: string): void => {
    if (event === "SEE_MORE") {
      setShowAll(true)
    } else {
      setShowAll(false)
    }
  }

  const allItems = cardItems
    ? cardItems?.map(
        ({ billName, billDescription, element, billNameElement }) => (
          <ListItem
            key={billName}
            billName={billName}
            billNameElement={billNameElement}
            billDescription={billDescription}
            element={element}
          />
        )
      )
    : items ?? []
  const shown = showAll ? allItems : allItems.slice(0, initialRowCount)

  return (
    <CardBootstrap className={styles.container}>
      {headerContent}
      {<CardListItems items={shown} />}
<<<<<<< HEAD
      {bodyText && (
        <CardBootstrap.Body>
          <CardBootstrap.Text className={styles.body}>
            {bodyText}
          </CardBootstrap.Text>
        </CardBootstrap.Body>
      )}
      {allItems.length > initialRowCount && (
        <SeeMore onClick={handleSeeMoreClick} />
      )}
=======
      {bodyContent}
      {allItems.length > 3 && <SeeMore onClick={handleSeeMoreClick} />}
>>>>>>> 8989d8f4
    </CardBootstrap>
  )
}<|MERGE_RESOLUTION|>--- conflicted
+++ resolved
@@ -22,11 +22,7 @@
   inHeaderElement?: ReactElement | undefined
   items?: ReactElement[]
   headerElement?: ReactElement
-<<<<<<< HEAD
-  initialRowCount?: number
-=======
   body?: ReactElement
->>>>>>> 8989d8f4
 }
 
 export const Card = (CardProps: CardProps) => {
@@ -38,14 +34,9 @@
     timestamp,
     cardItems,
     items,
-<<<<<<< HEAD
-    headerElement,
-    initialRowCount = 3
-=======
     inHeaderElement,
     headerElement,
     body
->>>>>>> 8989d8f4
   } = CardProps
 
   const headerContent = header ? (
@@ -99,21 +90,8 @@
     <CardBootstrap className={styles.container}>
       {headerContent}
       {<CardListItems items={shown} />}
-<<<<<<< HEAD
-      {bodyText && (
-        <CardBootstrap.Body>
-          <CardBootstrap.Text className={styles.body}>
-            {bodyText}
-          </CardBootstrap.Text>
-        </CardBootstrap.Body>
-      )}
-      {allItems.length > initialRowCount && (
-        <SeeMore onClick={handleSeeMoreClick} />
-      )}
-=======
       {bodyContent}
       {allItems.length > 3 && <SeeMore onClick={handleSeeMoreClick} />}
->>>>>>> 8989d8f4
     </CardBootstrap>
   )
 }