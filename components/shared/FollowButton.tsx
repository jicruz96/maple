--- conflicted
+++ resolved
@@ -1,20 +1,10 @@
 import { StyledImage } from "components/ProfilePage/StyledProfileComponents"
 import { useTranslation } from "next-i18next"
-<<<<<<< HEAD
-import { useState, useEffect } from "react"
-import { Button } from "react-bootstrap"
-import { useAuth } from "../auth"
-import { Bill } from "../db"
-import { setFollow, setUnfollow, TopicQuery } from "./FollowingQueries"
-import { flags } from "components/featureFlags"
-import { StyledImage } from "components/ProfilePage/StyledProfileComponents"
-=======
 import { useEffect, useState } from "react"
 import { Button } from "react-bootstrap"
 import { useAuth } from "../auth"
 import { Bill } from "../db"
 import { TopicQuery, setFollow, setUnfollow } from "./FollowingQueries"
->>>>>>> 62d1b5ba
 
 export const BaseFollowButton = ({
   topicName,
@@ -61,32 +51,12 @@
 
   return (
     <>
-<<<<<<< HEAD
-      {flags().followOrg && (
-        <>
-          {bill ? (
-            <FollowBill
-              checkmark={checkmark}
-              clickFunction={clickFunction}
-              text={text}
-              uid={uid}
-            />
-          ) : (
-            <FollowOrg
-              checkmark={checkmark}
-              clickFunction={clickFunction}
-              text={text}
-            />
-          )}
-        </>
-=======
       {!hide && (
         <ButtonWithCheckmark
           checkmark={checkmark}
           handleClick={handleClick}
           text={text}
         />
->>>>>>> 62d1b5ba
       )}
     </>
   )
