import React, { useState } from "react"
import { Button, Modal } from "react-bootstrap"
import BillHistory from "../BillHistory/BillHistory"
import BillHistoryTable from "../BillHistoryTable/BillHistoryTable"

const BillStatus = ({ bill, billHistory }) => {
  const [showBillStatus, setShowBillStatus] = useState(false)

  const handleShowBillStatus = () => setShowBillStatus(true)
  const handleCloseBillStatus = () => setShowBillStatus(false)
  const history = documentHistoryActions[documentHistoryActions.length - 1]

  return (
    <>
      <Button
        variant="primary"
        className="m-1 text-truncate"
        style={{ maxWidth: "18em" }}
        onClick={handleShowBillStatus}
      >
        Status - {history ? history.Action : "Unknown"}
      </Button>
      <Modal show={showBillStatus} onHide={handleCloseBillStatus} size="lg">
        <Modal.Header closeButton onClick={handleCloseBillStatus}>
          {bill ? bill.BillNumber + " - " + bill.Title : ""}
        </Modal.Header>
        <Modal.Body>
          <>
            <div className="text-center">Bill Status</div>
<<<<<<< HEAD
            <BillHistoryTable documentHistoryActions={[history]} />
=======

            {/* most recent history item */}
            <BillHistoryTable
              billHistory={[billHistory[billHistory.length - 1]]}
            />

            {/* history button  */}
>>>>>>> 630da621
            <div className=" d-flex justify-content-center">
              <BillHistory bill={bill} billHistory={billHistory} />
            </div>
          </>
        </Modal.Body>
      </Modal>
    </>
  )
}

export default BillStatus<|MERGE_RESOLUTION|>--- conflicted
+++ resolved
@@ -27,17 +27,7 @@
         <Modal.Body>
           <>
             <div className="text-center">Bill Status</div>
-<<<<<<< HEAD
             <BillHistoryTable documentHistoryActions={[history]} />
-=======
-
-            {/* most recent history item */}
-            <BillHistoryTable
-              billHistory={[billHistory[billHistory.length - 1]]}
-            />
-
-            {/* history button  */}
->>>>>>> 630da621
             <div className=" d-flex justify-content-center">
               <BillHistory bill={bill} billHistory={billHistory} />
             </div>
