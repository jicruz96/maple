--- conflicted
+++ resolved
@@ -19,13 +19,9 @@
   month: string
   date: string
   day: string
-<<<<<<< HEAD
-  time: string;
-=======
   time: string
->>>>>>> 4cf60450
-  relatedBills?: Array<relatedBill>;
-  relatedOrgs?: Array<relatedOrg>;
+  relatedBills?: Array<relatedBill>
+  relatedOrgs?: Array<relatedOrg>
 }
 
 // types for Bills and Orgs
