--- conflicted
+++ resolved
@@ -44,9 +44,6 @@
             <Divider />
             <MemberItem name="Anna Steele" descr={t("steering.ASteele")} />
             <Divider />
-<<<<<<< HEAD
-            <MemberItem name="Dan Jackson" descr={t("steering.DJackson")} />
-=======
             <MemberItem
               name="Dan Jackson"
               descr="Dan Jackson directs Northeastern University School of Law’s NuLawLab, where he draws on his design and law backgrounds to educate the legal inventors of the future."
@@ -61,7 +58,6 @@
               name="Elaine Almquist"
               descr="Elaine F. Almquist is the founder and principal of Almquist & Associates, where she advises candidates and organizations on how to build political power, win office, and nurture long-term movements. Elaine has spent twenty years on the ground in campaigns and organizations, and serves on the advisory board of Rank The Vote."
             />
->>>>>>> 0141a9f8
           </SectionContainer>
         </Col>
       </Row>
@@ -69,15 +65,6 @@
         <Col className="my-3">
           <SectionContainer>
             <SectionTitle className="p-2">
-<<<<<<< HEAD
-              {t("steering.section2Title")}
-            </SectionTitle>
-            <MemberItem name="Alex Ball" descr={t("steering.ABall")} />
-            <Divider />
-            <MemberItem name="Sasha Goldberg" descr={t("steering.SGoldberg")} />
-            <Divider />
-            <MemberItem name="James Vasquez" descr={t("steering.JVasquez")} />
-=======
               User Experience, Design & Engineering Leads
             </SectionTitle>
             <MemberItem
@@ -104,7 +91,6 @@
               name="Minqi Chai"
               descr="Minqi Chai is a social scientist and user experience researcher, advocating for human-centered approaches in digital transformation. She received her PhD in Political Science and Government from Cornell University."
             />
->>>>>>> 0141a9f8
           </SectionContainer>
         </Col>
       </Row>
