import { useTranslation } from "next-i18next"
import { Col, Row, Container } from "../bootstrap"
import {
  MemberItem,
  PageTitle,
  PageDescr,
  SectionContainer,
  Divider
} from "../shared/CommonComponents"

export const AdvisoryBoard = () => {
  const { t } = useTranslation("our-team")

  return (
    <Container>
      <Row>
        <Col>
          <PageTitle>{t("advisory.title")}</PageTitle>
        </Col>
      </Row>
      <Row>
        <Col className="py-3">
          <PageDescr>{t("advisory.desc")}</PageDescr>
        </Col>
      </Row>
      <Row>
        <Col className="my-3">
          <SectionContainer className="py-1">
<<<<<<< HEAD
            <MemberItem name="Danielle Allen" descr={t("advisory.DAllen")} />
=======
            <MemberItem
              name="John Griffin"
              descr="John Griffin is the Managing Partner for Strategy at Partners in Democracy. He has spent a decade working in Massachusetts policy and politics, including as Massachusetts Policy Director at Democrats for Education Reform. John holds a Master in Public Policy degree from the Harvard Kennedy School."
            />
>>>>>>> 0141a9f8
            <Divider />
            <MemberItem name="Marci Harris" descr={t("advisory.MHarris")} />
            <Divider />
<<<<<<< HEAD
            <MemberItem name="Beth Noveck" descr={t("advisory.BNoveck")} />
=======
            <MemberItem
              name="David Fields"
              descr="David Fields, Ph.D., is Professor of the Practice within the Graduate School of Education at Northeastern University and Senior Fellow with The Burnes Center for Social Change. He brings over 20 years of higher education experience building, launching, and scaling industry aligned programs. At the Burnes Center, his work includes supporting AI for Impact, and its InnovateMA co-op program in partnership with the Commonwealth of Massachusetts."
            />
>>>>>>> 0141a9f8
            <Divider />
            <MemberItem name="Matt Prewitt" descr={t("advisory.MPrewitt")} />
            <Divider />
            <MemberItem name="James Turk" descr={t("advisory.JTurk")} />
            <Divider />
            <MemberItem name="Harlan Weber" descr={t("advisory.HWeber")} />
          </SectionContainer>
        </Col>
      </Row>
    </Container>
  )
}<|MERGE_RESOLUTION|>--- conflicted
+++ resolved
@@ -26,25 +26,17 @@
       <Row>
         <Col className="my-3">
           <SectionContainer className="py-1">
-<<<<<<< HEAD
-            <MemberItem name="Danielle Allen" descr={t("advisory.DAllen")} />
-=======
             <MemberItem
               name="John Griffin"
               descr="John Griffin is the Managing Partner for Strategy at Partners in Democracy. He has spent a decade working in Massachusetts policy and politics, including as Massachusetts Policy Director at Democrats for Education Reform. John holds a Master in Public Policy degree from the Harvard Kennedy School."
             />
->>>>>>> 0141a9f8
             <Divider />
             <MemberItem name="Marci Harris" descr={t("advisory.MHarris")} />
             <Divider />
-<<<<<<< HEAD
-            <MemberItem name="Beth Noveck" descr={t("advisory.BNoveck")} />
-=======
             <MemberItem
               name="David Fields"
               descr="David Fields, Ph.D., is Professor of the Practice within the Graduate School of Education at Northeastern University and Senior Fellow with The Burnes Center for Social Change. He brings over 20 years of higher education experience building, launching, and scaling industry aligned programs. At the Burnes Center, his work includes supporting AI for Impact, and its InnovateMA co-op program in partnership with the Commonwealth of Massachusetts."
             />
->>>>>>> 0141a9f8
             <Divider />
             <MemberItem name="Matt Prewitt" descr={t("advisory.MPrewitt")} />
             <Divider />
