--- conflicted
+++ resolved
@@ -3,6 +3,7 @@
 import Image from "react-bootstrap/Image"
 import { useMediaQuery } from "usehooks-ts"
 import { SignInWithButton, useAuth } from "./auth"
+import AuthModal from "./auth/AuthModal"
 import { Container, Nav, Navbar } from "./bootstrap"
 import { useProfile } from "./db"
 import { auth } from "./firebase"
@@ -10,11 +11,6 @@
 import styles from "./layout.module.css"
 import { NavLink } from "./Navlink"
 import ProfileLink from "./ProfileLink/ProfileLink"
-<<<<<<< HEAD
-import styles from "./layout.module.css"
-import AuthModal from "./auth/AuthModal"
-=======
->>>>>>> 9297c2e5
 
 export type LayoutProps = {
   title?: string
@@ -31,18 +27,9 @@
         }MAPLE: The Massachusetts Platform for Legislative Engagement`}</title>
         <link rel="icon" href="/favicon.ico" />
       </Head>
-<<<<<<< HEAD
-      <TopNav />
-      {children}
-      <AuthModal />
-      <PageFooter
-        authenticated={authenticated}
-        user={user as any}
-        signOut={() => void auth.signOut()}
-      />
-=======
       <div className={styles.pageContainer}>
         <TopNav />
+        <AuthModal />
         <div className={styles.content}>{children}</div>
         <PageFooter
           authenticated={authenticated}
@@ -50,7 +37,6 @@
           signOut={() => void auth.signOut()}
         />
       </div>
->>>>>>> 9297c2e5
     </>
   )
 }
