--- conflicted
+++ resolved
@@ -24,15 +24,7 @@
       </Head>
       <TopNav />
       {children}
-<<<<<<< HEAD
-      {/* <PageFooter authenticated={true} /> */}
-      <PageFooter authenticated={true} />
-=======
-      <PageFooter
-        authenticated={authenticated}
-        signOut={() => void auth.signOut()}
-      />
->>>>>>> 86a37d76
+      <PageFooter authenticated={true} signOut={()=>{}} />
     </>
   )
 }
@@ -89,7 +81,7 @@
                 style={{ alignContent: "flex-end" }}
                 onClick={handleClick}
               >
-                <NavLink href="/learntestimonies">
+                <NavLink href="/writingeffectivetestimonies">
                   Writing Effective Testimonies
                 </NavLink>
                 <NavLink href="/legprocess">Contacting Legislatures</NavLink>
