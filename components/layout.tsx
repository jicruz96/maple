import Head from "next/head"
import { useState } from "react"
import Image from "react-bootstrap/Image"
import { SignInWithModal, useAuth } from "./auth"
import { Container, Nav, Navbar } from "./bootstrap"
import { auth } from "./firebase"
import PageFooter from "./Footer/Footer"
import { NavLink } from "./Navlink"
import ProfileLink from "./ProfileLink/ProfileLink"
export type LayoutProps = {
  title?: string
}

export const Layout: React.FC<LayoutProps> = ({ children, title }) => {
  const { authenticated } = useAuth()

  return (
    <>
      <Head>
        <title>{`${
          title ? title + " | " : ""
        }Massachusetts Platform for Legislative Engagement`}</title>
        <link rel="icon" href="/favicon.ico" />
      </Head>
      <TopNav />
      {children}
      <PageFooter
        authenticated={authenticated}
        signOut={() => void auth.signOut()}
      />
    </>
  )
}

const TopNav: React.FC = () => {
  const { authenticated } = useAuth()
  const displayName = useAuth().user?.displayName!
  const [isExpanded, setIsExpanded] = useState(false)

  const handleClick = () => {
    setIsExpanded(false)
    console.log("Clicked")
  }

  return (
    <>
      <Navbar
        bg="secondary"
        variant="dark"
        expand={false}
        expanded={isExpanded}
      >
        <Container>
          <Navbar.Toggle
            aria-controls="topnav"
            onClick={() => setIsExpanded(isExpanded ? false : true)}
          />
          <Navbar.Brand>
            <Nav.Link href="/">
              <Image fluid src="nav-logo.png" alt="logo"></Image>
            </Nav.Link>
          </Navbar.Brand>
          <Nav>
            {!authenticated ? (
              <SignInWithModal />
            ) : (
              <ProfileLink displayName={displayName}></ProfileLink>
            )}
          </Nav>
          <Navbar.Collapse id="topnav">
            <Nav className="me-auto">
              <NavLink href="/" handleClick={handleClick}>
                Home
              </NavLink>
              <NavLink href="/bills" handleClick={handleClick}>
                Bills
              </NavLink>
              <NavLink href="/testimonies" handleClick={handleClick}>
                Testimony
              </NavLink>

              <Navbar.Text className="navbar-section-header">Learn</Navbar.Text>
              <Container
                style={{ alignContent: "flex-end" }}
                onClick={handleClick}
              >
<<<<<<< HEAD
                <NavLink href="/learnbasicsoftestimony">
                  Learn About Testimony
=======
                <NavLink href="/writingeffectivetestimonies">
                  Writing Effective Testimonies
                </NavLink>
                <NavLink href="/learnbasicsoftestimony">
                  Basics Of Testimony
                </NavLink>
                <NavLink href="/legprocess">
                  Communicating with Legislators
                </NavLink>
                <NavLink href="/learnroleoftestimony">
                  Role Of Testimony
>>>>>>> 6b402b94
                </NavLink>
                <NavLink href="/additionalresources">
                  Additional Resources
                </NavLink>
              </Container>

              <Navbar.Text className="navbar-section-header">About</Navbar.Text>
              <Container
                style={{ alignContent: "flex-end" }}
                onClick={handleClick}
              >
                <NavLink href="/missionandgoals">
                  Our Mission &amp; Goals
                </NavLink>
                <NavLink href="/ourteam">Our Team</NavLink>
              </Container>

              {authenticated && (
                <NavLink href="" handleClick={() => auth.signOut()}>
                  Sign Out
                </NavLink>
              )}
            </Nav>
          </Navbar.Collapse>
        </Container>
      </Navbar>
    </>
  )
}<|MERGE_RESOLUTION|>--- conflicted
+++ resolved
@@ -84,22 +84,11 @@
                 style={{ alignContent: "flex-end" }}
                 onClick={handleClick}
               >
-<<<<<<< HEAD
                 <NavLink href="/learnbasicsoftestimony">
                   Learn About Testimony
-=======
-                <NavLink href="/writingeffectivetestimonies">
-                  Writing Effective Testimonies
-                </NavLink>
-                <NavLink href="/learnbasicsoftestimony">
-                  Basics Of Testimony
                 </NavLink>
                 <NavLink href="/legprocess">
                   Communicating with Legislators
-                </NavLink>
-                <NavLink href="/learnroleoftestimony">
-                  Role Of Testimony
->>>>>>> 6b402b94
                 </NavLink>
                 <NavLink href="/additionalresources">
                   Additional Resources
