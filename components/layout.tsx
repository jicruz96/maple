import Head from "next/head"
import { useEffect, useState } from "react"
import Image from "react-bootstrap/Image"
import { useMediaQuery } from "usehooks-ts"
import { SignInWithModal, signOutAndRedirectToHome, useAuth } from "./auth"
import { Container, Nav, Navbar } from "./bootstrap"
import { useProfile } from "./db"
import { auth } from "./firebase"
import PageFooter from "./Footer/Footer"
import styles from "./layout.module.css"
import { NavLink } from "./Navlink"
import ProfileLink from "./ProfileLink/ProfileLink"

export type LayoutProps = {
  title?: string
}

export const Layout: React.FC<LayoutProps> = ({ children, title }) => {
  const { authenticated, user } = useAuth()

  return (
    <>
      <Head>
        <title>{`${
          title ? title + " | " : ""
        }MAPLE: The Massachusetts Platform for Legislative Engagement`}</title>
        <link rel="icon" href="/favicon.ico" />
      </Head>
<<<<<<< HEAD
      <div className={styles.pageContainer}>
        <TopNav />
        <div className={styles.content}>{children}</div>
        <PageFooter
          authenticated={authenticated}
          user={user as any}
          signOut={() => void auth.signOut()}
        />
      </div>
=======
      <TopNav />
      {children}
      <PageFooter
        authenticated={authenticated}
        user={user as any}
        signOut={signOutAndRedirectToHome}
      />
>>>>>>> ba905918
    </>
  )
}

const TopNav: React.FC = () => {
  const { authenticated, claims } = useAuth()
  const { profile } = useProfile()
  const isMobile = useMediaQuery("(max-width: 768px)")
  const [sticky, setSticky] = useState(false)
  const [isExpanded, setIsExpanded] = useState(false)

  const toggleNav = () => setIsExpanded(!isExpanded)
  const closeNav = () => setIsExpanded(false)

  useEffect(() => {
    const unsubscribe = auth.onAuthStateChanged(user => {
      // when a user clicks the sign out button, the navbar is left open.
      // this fixes that
      if (user === null) {
        closeNav()
      }
    })

    return unsubscribe
  }, [])

  useEffect(() => setSticky(isMobile), [isMobile])

  return (
    <>
      <Navbar
        bg="secondary"
        variant="dark"
        sticky={sticky ? "top" : undefined}
        expand={false}
        expanded={isExpanded}
      >
        <Container>
          <div className={styles.navbar_boxes_container}>
            <div className={styles.navbar_box}>
              <Navbar.Toggle aria-controls="topnav" onClick={toggleNav} />
            </div>

            <Navbar.Brand className="mx-2 p-0">
              <Nav.Link href="/" className="p-0">
                <Image fluid src="/nav-logo.svg" alt="logo"></Image>
              </Nav.Link>
            </Navbar.Brand>

            <div className={styles.navbar_box}>
              <Nav>
                {authenticated ? (
                  <ProfileLink
                    role={claims?.role}
                    displayName={profile?.displayName}
                  />
                ) : (
                  !sticky && <SignInWithModal />
                )}
              </Nav>
            </div>
          </div>
          <Navbar.Collapse id="topnav">
            <Nav className="me-auto">
              <NavLink href="/" handleClick={closeNav}>
                Home
              </NavLink>
              <NavLink href="/bills" handleClick={closeNav}>
                Bills
              </NavLink>
              {/* <NavLink href="/testimonies" handleClick={closeNav}>
                Testimony
              </NavLink> */}

              <Navbar.Text className="navbar-section-header">Learn</Navbar.Text>
              <Container
                style={{ alignContent: "flex-end" }}
                onClick={closeNav}
              >
                <NavLink href="/learn/basics-of-testimony">
                  Learn About Testimony
                </NavLink>
                <NavLink href="/learn/communicating-with-legislators">
                  Communicating with Legislators
                </NavLink>
                <NavLink href="/learn/additional-resources">
                  Additional Resources
                </NavLink>
              </Container>

              <Navbar.Text className="navbar-section-header">About</Navbar.Text>
              <Container
                style={{ alignContent: "flex-end" }}
                onClick={closeNav}
              >
                <NavLink href="/about/mission-and-goals">
                  Our Mission &amp; Goals
                </NavLink>
                <NavLink href="/about/our-team">Our Team</NavLink>
                <NavLink href="/about/for-testifiers">For Testifiers</NavLink>
                <NavLink href="/about/for-orgs">For Organizations</NavLink>
                <NavLink href="/about/for-legislators">For Legislators</NavLink>
              </Container>

              {authenticated && (
                <NavLink handleClick={signOutAndRedirectToHome}>
                  Sign Out
                </NavLink>
              )}
            </Nav>
          </Navbar.Collapse>
          {sticky && !authenticated ? (
            <SignInWithModal className={styles.mobile_nav_auth} />
          ) : null}
        </Container>
      </Navbar>
    </>
  )
}<|MERGE_RESOLUTION|>--- conflicted
+++ resolved
@@ -26,17 +26,6 @@
         }MAPLE: The Massachusetts Platform for Legislative Engagement`}</title>
         <link rel="icon" href="/favicon.ico" />
       </Head>
-<<<<<<< HEAD
-      <div className={styles.pageContainer}>
-        <TopNav />
-        <div className={styles.content}>{children}</div>
-        <PageFooter
-          authenticated={authenticated}
-          user={user as any}
-          signOut={() => void auth.signOut()}
-        />
-      </div>
-=======
       <TopNav />
       {children}
       <PageFooter
@@ -44,7 +33,6 @@
         user={user as any}
         signOut={signOutAndRedirectToHome}
       />
->>>>>>> ba905918
     </>
   )
 }
