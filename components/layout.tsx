import Head from "next/head"
import { useEffect, useState } from "react"
import Image from "react-bootstrap/Image"
import { useMediaQuery } from "usehooks-ts"
import { SignInWithButton, signOutAndRedirectToHome, useAuth } from "./auth"
import AuthModal from "./auth/AuthModal"
import { Container, Nav, Navbar, NavDropdown } from "./bootstrap"
import { useProfile } from "./db"
import PageFooter from "./Footer/Footer"
import styles from "./layout.module.css"
import { NavLink } from "./Navlink"
import ProfileLink from "./ProfileLink/ProfileLink"

export type LayoutProps = {
  title?: string
}

export const Layout: React.FC<LayoutProps> = ({ children, title }) => {
  const { authenticated, user } = useAuth()

  return (
    <>
      <Head>
        <title>{`${
          title ? title + " | " : ""
        }MAPLE: The Massachusetts Platform for Legislative Engagement`}</title>
        <link rel="icon" href="/favicon.ico" />
      </Head>
      <div className={styles.pageContainer}>
        <TopNav />
        <AuthModal />
        <div className={styles.content}>{children}</div>
        <PageFooter
          authenticated={authenticated}
          user={user as any}
          signOut={signOutAndRedirectToHome}
        />
      </div>
    </>
  )
}

const TopNav: React.FC = () => {
  const { authenticated, claims } = useAuth()
  const { profile } = useProfile()
  const isMobile = useMediaQuery("(max-width: 768px)")
  const [sticky, setSticky] = useState(false)
  const [isExpanded, setIsExpanded] = useState(false)

  const toggleNav = () => setIsExpanded(!isExpanded)
  const closeNav = () => setIsExpanded(false)

  useEffect(() => setSticky(isMobile), [isMobile])

  return (
    <Navbar
      bg="secondary"
      variant="dark"
      sticky={sticky ? "top" : undefined}
      expand={false}
      expanded={isExpanded}
    >
      <Container>
        <div className={styles.navbar_boxes_container}>
          <div className={styles.navbar_box}>
            <Navbar expand={false}>
              <Navbar.Brand>
                <Navbar.Toggle aria-controls="topnav" onClick={toggleNav} />
              </Navbar.Brand>
              <Navbar.Collapse id="topnav">
                <Nav className="me-auto">
                  <NavLink
                    className={"navLink-primary"}
                    href="/"
                    handleClick={closeNav}
                  >
                    Home
                  </NavLink>
                  <NavLink
                    className={"navLink-primary"}
                    href="/bills"
                    handleClick={closeNav}
                  >
                    Browse Bills
                  </NavLink>

                  <NavDropdown className={"navLink-primary"} title={"Learn"}>
                    <NavDropdown.Item>
                      <NavLink
                        href="/learn/basics-of-testimony"
                        handleClick={closeNav}
                      >
                        Learn About Testimony
                      </NavLink>
                    </NavDropdown.Item>
                    <NavDropdown.Item>
                      <NavLink
                        href="/learn/communicating-with-legislators"
                        handleClick={closeNav}
                      >
                        Communicating with Legislators
                      </NavLink>
                    </NavDropdown.Item>
                    <NavDropdown.Item>
                      <NavLink
                        href="/learn/additional-resources"
                        handleClick={closeNav}
                      >
                        Additional Resources
                      </NavLink>
                    </NavDropdown.Item>
                  </NavDropdown>

                  <NavDropdown className={"navLink-primary"} title={"About"}>
                    <NavDropdown.Item>
                      <NavLink
                        href="/about/mission-and-goals"
                        handleClick={closeNav}
                      >
                        Our Mission &amp; Goals
                      </NavLink>
                    </NavDropdown.Item>
                    <NavDropdown.Item>
                      <NavLink href="/about/our-team" handleClick={closeNav}>
                        Our Team
                      </NavLink>
                    </NavDropdown.Item>
                    <NavDropdown.Item>
                      <NavLink
                        href="/about/support-maple"
                        handleClick={closeNav}
                      >
                        How to Support MAPLE
                      </NavLink>
                    </NavDropdown.Item>
                    <NavDropdown.Item>
                      <NavLink href="/policies" handleClick={closeNav}>
                        Privacy Policy & Code of Conduct
                      </NavLink>
                    </NavDropdown.Item>
                  </NavDropdown>

                  <NavDropdown
                    className={"navLink-primary"}
                    title={"Why Use MAPLE"}
                  >
                    <NavDropdown.Item>
                      <NavLink
                        href="/why-use-maple/for-individuals"
                        handleClick={closeNav}
                      >
                        For Individuals
                      </NavLink>
                    </NavDropdown.Item>
                    <NavDropdown.Item>
                      <NavLink
                        href="/why-use-maple/for-orgs"
                        handleClick={closeNav}
                      >
                        For Organizations
                      </NavLink>
                    </NavDropdown.Item>
                    <NavDropdown.Item>
                      <NavLink
                        href="/why-use-maple/for-legislators"
                        handleClick={closeNav}
                      >
                        For Legislators
                      </NavLink>
                    </NavDropdown.Item>
                  </NavDropdown>

                  {authenticated && (
                    <NavLink
                      className={"navLink-primary"}
                      handleClick={() => {
                        closeNav()
                        void signOutAndRedirectToHome()
                      }}
                    >
                      Sign Out
                    </NavLink>
                  )}
                </Nav>
              </Navbar.Collapse>
            </Navbar>
          </div>
          <div className={styles.navbar_box}>
            <Navbar.Brand className="mx-2 p-0">
              <Nav className="me-auto">
                <Nav.Link href="/" className="p-0">
                  <Image fluid src="/nav-logo.svg" alt="logo"></Image>
                </Nav.Link>
              </Nav>
            </Navbar.Brand>
          </div>
          <div className={styles.navbar_box}>
            <ProfileLink
              role={claims?.role}
              fullName={profile?.fullName}
              sticky
            />
          </div>
        </div>
<<<<<<< HEAD
        <Navbar.Collapse id="topnav">
          <Nav className="me-auto">
            <NavLink
              className={"navLink-primary"}
              href="/"
              handleClick={closeNav}
            >
              Home
            </NavLink>
            <NavLink
              className={"navLink-primary"}
              href="/bills"
              handleClick={closeNav}
            >
              Browse Bills
            </NavLink>
            <NavLink
              className={"navLink-primary"}
              href="/testimony"
              handleClick={closeNav}
            >
              Browse Testimony
            </NavLink>

            <NavDropdown className={"navLink-primary"} title={"Learn"}>
              <NavDropdown.Item>
                <NavLink
                  href="/learn/basics-of-testimony"
                  handleClick={closeNav}
                >
                  Learn About Testimony
                </NavLink>
              </NavDropdown.Item>
              <NavDropdown.Item>
                <NavLink
                  href="/learn/communicating-with-legislators"
                  handleClick={closeNav}
                >
                  Communicating with Legislators
                </NavLink>
              </NavDropdown.Item>
              <NavDropdown.Item>
                <NavLink
                  href="/learn/additional-resources"
                  handleClick={closeNav}
                >
                  Additional Resources
                </NavLink>
              </NavDropdown.Item>
            </NavDropdown>

            <NavDropdown className={"navLink-primary"} title={"About"}>
              <NavDropdown.Item>
                <NavLink href="/about/mission-and-goals" handleClick={closeNav}>
                  Our Mission &amp; Goals
                </NavLink>
              </NavDropdown.Item>
              <NavDropdown.Item>
                <NavLink href="/about/our-team" handleClick={closeNav}>
                  Our Team
                </NavLink>
              </NavDropdown.Item>
              <NavDropdown.Item>
                <NavLink href="/about/support-maple" handleClick={closeNav}>
                  How to Support MAPLE
                </NavLink>
              </NavDropdown.Item>
              <NavDropdown.Item>
                <NavLink href="/policies" handleClick={closeNav}>
                  Privacy Policy & Code of Conduct
                </NavLink>
              </NavDropdown.Item>
            </NavDropdown>

            <NavDropdown className={"navLink-primary"} title={"Why Use MAPLE"}>
              <NavDropdown.Item>
                <NavLink
                  href="/why-use-maple/for-individuals"
                  handleClick={closeNav}
                >
                  For Individuals
                </NavLink>
              </NavDropdown.Item>
              <NavDropdown.Item>
                <NavLink href="/why-use-maple/for-orgs" handleClick={closeNav}>
                  For Organizations
                </NavLink>
              </NavDropdown.Item>
              <NavDropdown.Item>
                <NavLink
                  href="/why-use-maple/for-legislators"
                  handleClick={closeNav}
                >
                  For Legislators
                </NavLink>
              </NavDropdown.Item>
            </NavDropdown>

            {authenticated && (
              <NavLink
                className={"navLink-primary"}
                handleClick={() => {
                  closeNav()
                  void signOutAndRedirectToHome()
                }}
              >
                Sign Out
              </NavLink>
            )}
          </Nav>
        </Navbar.Collapse>
        {sticky && !authenticated ? (
          <SignInWithButton className={styles.mobile_nav_auth} />
        ) : null}
=======
>>>>>>> 6ace6b9d
      </Container>

      {sticky && !authenticated ? (
        <SignInWithButton className={styles.mobile_nav_auth} />
      ) : null}
    </Navbar>
  )
}<|MERGE_RESOLUTION|>--- conflicted
+++ resolved
@@ -2,14 +2,14 @@
 import { useEffect, useState } from "react"
 import Image from "react-bootstrap/Image"
 import { useMediaQuery } from "usehooks-ts"
+import PageFooter from "./Footer/Footer"
+import { NavLink } from "./Navlink"
+import ProfileLink from "./ProfileLink/ProfileLink"
 import { SignInWithButton, signOutAndRedirectToHome, useAuth } from "./auth"
 import AuthModal from "./auth/AuthModal"
-import { Container, Nav, Navbar, NavDropdown } from "./bootstrap"
+import { Container, Nav, NavDropdown, Navbar } from "./bootstrap"
 import { useProfile } from "./db"
-import PageFooter from "./Footer/Footer"
 import styles from "./layout.module.css"
-import { NavLink } from "./Navlink"
-import ProfileLink from "./ProfileLink/ProfileLink"
 
 export type LayoutProps = {
   title?: string
@@ -82,6 +82,13 @@
                     handleClick={closeNav}
                   >
                     Browse Bills
+                  </NavLink>
+                  <NavLink
+                    className={"navLink-primary"}
+                    href="/testimony"
+                    handleClick={closeNav}
+                  >
+                    Browse Testimony
                   </NavLink>
 
                   <NavDropdown className={"navLink-primary"} title={"Learn"}>
@@ -202,123 +209,6 @@
             />
           </div>
         </div>
-<<<<<<< HEAD
-        <Navbar.Collapse id="topnav">
-          <Nav className="me-auto">
-            <NavLink
-              className={"navLink-primary"}
-              href="/"
-              handleClick={closeNav}
-            >
-              Home
-            </NavLink>
-            <NavLink
-              className={"navLink-primary"}
-              href="/bills"
-              handleClick={closeNav}
-            >
-              Browse Bills
-            </NavLink>
-            <NavLink
-              className={"navLink-primary"}
-              href="/testimony"
-              handleClick={closeNav}
-            >
-              Browse Testimony
-            </NavLink>
-
-            <NavDropdown className={"navLink-primary"} title={"Learn"}>
-              <NavDropdown.Item>
-                <NavLink
-                  href="/learn/basics-of-testimony"
-                  handleClick={closeNav}
-                >
-                  Learn About Testimony
-                </NavLink>
-              </NavDropdown.Item>
-              <NavDropdown.Item>
-                <NavLink
-                  href="/learn/communicating-with-legislators"
-                  handleClick={closeNav}
-                >
-                  Communicating with Legislators
-                </NavLink>
-              </NavDropdown.Item>
-              <NavDropdown.Item>
-                <NavLink
-                  href="/learn/additional-resources"
-                  handleClick={closeNav}
-                >
-                  Additional Resources
-                </NavLink>
-              </NavDropdown.Item>
-            </NavDropdown>
-
-            <NavDropdown className={"navLink-primary"} title={"About"}>
-              <NavDropdown.Item>
-                <NavLink href="/about/mission-and-goals" handleClick={closeNav}>
-                  Our Mission &amp; Goals
-                </NavLink>
-              </NavDropdown.Item>
-              <NavDropdown.Item>
-                <NavLink href="/about/our-team" handleClick={closeNav}>
-                  Our Team
-                </NavLink>
-              </NavDropdown.Item>
-              <NavDropdown.Item>
-                <NavLink href="/about/support-maple" handleClick={closeNav}>
-                  How to Support MAPLE
-                </NavLink>
-              </NavDropdown.Item>
-              <NavDropdown.Item>
-                <NavLink href="/policies" handleClick={closeNav}>
-                  Privacy Policy & Code of Conduct
-                </NavLink>
-              </NavDropdown.Item>
-            </NavDropdown>
-
-            <NavDropdown className={"navLink-primary"} title={"Why Use MAPLE"}>
-              <NavDropdown.Item>
-                <NavLink
-                  href="/why-use-maple/for-individuals"
-                  handleClick={closeNav}
-                >
-                  For Individuals
-                </NavLink>
-              </NavDropdown.Item>
-              <NavDropdown.Item>
-                <NavLink href="/why-use-maple/for-orgs" handleClick={closeNav}>
-                  For Organizations
-                </NavLink>
-              </NavDropdown.Item>
-              <NavDropdown.Item>
-                <NavLink
-                  href="/why-use-maple/for-legislators"
-                  handleClick={closeNav}
-                >
-                  For Legislators
-                </NavLink>
-              </NavDropdown.Item>
-            </NavDropdown>
-
-            {authenticated && (
-              <NavLink
-                className={"navLink-primary"}
-                handleClick={() => {
-                  closeNav()
-                  void signOutAndRedirectToHome()
-                }}
-              >
-                Sign Out
-              </NavLink>
-            )}
-          </Nav>
-        </Navbar.Collapse>
-        {sticky && !authenticated ? (
-          <SignInWithButton className={styles.mobile_nav_auth} />
-        ) : null}
-=======
->>>>>>> 6ace6b9d
       </Container>
 
       {sticky && !authenticated ? (
