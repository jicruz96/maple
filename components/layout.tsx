--- conflicted
+++ resolved
@@ -79,7 +79,6 @@
         expanded={isExpanded}
       >
         <Container>
-<<<<<<< HEAD
           <div className={styles.navbar_boxes_container}>
             <div className={styles.navbar_box}>
               <Navbar.Toggle aria-controls="topnav" onClick={toggleNav} />
@@ -94,31 +93,16 @@
             <div className={styles.navbar_box}>
               <Nav>
                 {authenticated ? (
-                  <ProfileLink displayName={profile?.displayName} />
+                  <ProfileLink
+                    role={claims?.role}
+                    displayName={profile?.displayName}
+                  />
                 ) : (
                   !sticky && <SignInWithModal />
                 )}
               </Nav>
             </div>
           </div>
-=======
-          <Navbar.Toggle aria-controls="topnav" onClick={toggleNav} />
-          <Navbar.Brand>
-            <Nav.Link href="/" className={`py-0`}>
-              <Image fluid src="nav-logo.png" alt="logo"></Image>
-            </Nav.Link>
-          </Navbar.Brand>
-          <Nav>
-            {!authenticated ? (
-              <SignInWithModal />
-            ) : (
-              <ProfileLink
-                role={claims?.role}
-                displayName={profile?.displayName}
-              ></ProfileLink>
-            )}
-          </Nav>
->>>>>>> 132b5bde
           <Navbar.Collapse id="topnav">
             <Nav className="me-auto">
               <NavLink href="/" handleClick={closeNav}>
