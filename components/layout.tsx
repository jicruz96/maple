import Head from "next/head"
import { useEffect, useState } from "react"
import Image from "react-bootstrap/Image"
import { useMediaQuery } from "usehooks-ts"
<<<<<<< HEAD
import { SignInWithButton, useAuth } from "./auth"
import AuthModal from "./auth/AuthModal"
=======
import { SignInWithModal, signOutAndRedirectToHome, useAuth } from "./auth"
>>>>>>> 2254fcdf
import { Container, Nav, Navbar } from "./bootstrap"
import { useProfile } from "./db"
import { auth } from "./firebase"
import PageFooter from "./Footer/Footer"
import styles from "./layout.module.css"
import { NavLink } from "./Navlink"
import ProfileLink from "./ProfileLink/ProfileLink"

export type LayoutProps = {
  title?: string
}

export const Layout: React.FC<LayoutProps> = ({ children, title }) => {
  const { authenticated, user } = useAuth()

  return (
    <>
      <Head>
        <title>{`${
          title ? title + " | " : ""
        }MAPLE: The Massachusetts Platform for Legislative Engagement`}</title>
        <link rel="icon" href="/favicon.ico" />
      </Head>
<<<<<<< HEAD
      <div className={styles.pageContainer}>
        <TopNav />
        <AuthModal />
        <div className={styles.content}>{children}</div>
        <PageFooter
          authenticated={authenticated}
          user={user as any}
          signOut={() => void auth.signOut()}
        />
      </div>
=======
      <TopNav />
      {children}
      <PageFooter
        authenticated={authenticated}
        user={user as any}
        signOut={signOutAndRedirectToHome}
      />
>>>>>>> 2254fcdf
    </>
  )
}

const TopNav: React.FC = () => {
  const { authenticated, claims } = useAuth()
  const { profile } = useProfile()
  const isMobile = useMediaQuery("(max-width: 768px)")
  const [sticky, setSticky] = useState(false)
  const [isExpanded, setIsExpanded] = useState(false)

  const toggleNav = () => setIsExpanded(!isExpanded)
  const closeNav = () => setIsExpanded(false)

  useEffect(() => {
    const unsubscribe = auth.onAuthStateChanged(user => {
      // when a user clicks the sign out button, the navbar is left open.
      // this fixes that
      if (user === null) {
        closeNav()
      }
    })

    return unsubscribe
  }, [])

  useEffect(() => setSticky(isMobile), [isMobile])

  return (
    <>
      <Navbar
        bg="secondary"
        variant="dark"
        sticky={sticky ? "top" : undefined}
        expand={false}
        expanded={isExpanded}
      >
        <Container>
          <div className={styles.navbar_boxes_container}>
            <div className={styles.navbar_box}>
              <Navbar.Toggle aria-controls="topnav" onClick={toggleNav} />
            </div>

            <Navbar.Brand className="mx-2 p-0">
              <Nav.Link href="/" className="p-0">
                <Image fluid src="/nav-logo.svg" alt="logo"></Image>
              </Nav.Link>
            </Navbar.Brand>

            <div className={styles.navbar_box}>
              <Nav>
                {authenticated ? (
                  <ProfileLink
                    role={claims?.role}
                    displayName={profile?.displayName}
                  />
                ) : (
                  !sticky && <SignInWithButton />
                )}
              </Nav>
            </div>
          </div>
          <Navbar.Collapse id="topnav">
            <Nav className="me-auto">
              <NavLink href="/" handleClick={closeNav}>
                Home
              </NavLink>
              <NavLink href="/bills" handleClick={closeNav}>
                Bills
              </NavLink>
              {/* <NavLink href="/testimonies" handleClick={closeNav}>
                Testimony
              </NavLink> */}

              <Navbar.Text className="navbar-section-header">Learn</Navbar.Text>
              <Container
                style={{ alignContent: "flex-end" }}
                onClick={closeNav}
              >
                <NavLink href="/learn/basics-of-testimony">
                  Learn About Testimony
                </NavLink>
                <NavLink href="/learn/communicating-with-legislators">
                  Communicating with Legislators
                </NavLink>
                <NavLink href="/learn/additional-resources">
                  Additional Resources
                </NavLink>
              </Container>

              <Navbar.Text className="navbar-section-header">About</Navbar.Text>
              <Container
                style={{ alignContent: "flex-end" }}
                onClick={closeNav}
              >
                <NavLink href="/about/mission-and-goals">
                  Our Mission &amp; Goals
                </NavLink>
                <NavLink href="/about/our-team">Our Team</NavLink>
                <NavLink href="/about/for-testifiers">For Testifiers</NavLink>
                <NavLink href="/about/for-orgs">For Organizations</NavLink>
                <NavLink href="/about/for-legislators">For Legislators</NavLink>
              </Container>

              {authenticated && (
                <NavLink handleClick={signOutAndRedirectToHome}>
                  Sign Out
                </NavLink>
              )}
            </Nav>
          </Navbar.Collapse>
          {sticky && !authenticated ? (
            <SignInWithButton className={styles.mobile_nav_auth} />
          ) : null}
        </Container>
      </Navbar>
    </>
  )
}<|MERGE_RESOLUTION|>--- conflicted
+++ resolved
@@ -2,12 +2,8 @@
 import { useEffect, useState } from "react"
 import Image from "react-bootstrap/Image"
 import { useMediaQuery } from "usehooks-ts"
-<<<<<<< HEAD
-import { SignInWithButton, useAuth } from "./auth"
+import { SignInWithButton, signOutAndRedirectToHome, useAuth } from "./auth"
 import AuthModal from "./auth/AuthModal"
-=======
-import { SignInWithModal, signOutAndRedirectToHome, useAuth } from "./auth"
->>>>>>> 2254fcdf
 import { Container, Nav, Navbar } from "./bootstrap"
 import { useProfile } from "./db"
 import { auth } from "./firebase"
@@ -31,7 +27,6 @@
         }MAPLE: The Massachusetts Platform for Legislative Engagement`}</title>
         <link rel="icon" href="/favicon.ico" />
       </Head>
-<<<<<<< HEAD
       <div className={styles.pageContainer}>
         <TopNav />
         <AuthModal />
@@ -39,18 +34,9 @@
         <PageFooter
           authenticated={authenticated}
           user={user as any}
-          signOut={() => void auth.signOut()}
+          signOut={signOutAndRedirectToHome}
         />
       </div>
-=======
-      <TopNav />
-      {children}
-      <PageFooter
-        authenticated={authenticated}
-        user={user as any}
-        signOut={signOutAndRedirectToHome}
-      />
->>>>>>> 2254fcdf
     </>
   )
 }
