--- conflicted
+++ resolved
@@ -1,8 +1,4 @@
-<<<<<<< HEAD
-import React, { useState, useLocation } from "react"
-=======
-import React, { useEffect, useState } from "react"
->>>>>>> cb460817
+import React, { useState, useLocation, useState } from "react"
 import { Button, Modal } from "react-bootstrap"
 import { useAuth } from "../../components/auth"
 import { useProfile, useMember } from "../db"
