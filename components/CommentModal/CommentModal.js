import React, { useCallback, useEffect, useState } from "react"
import { Button, Col, Container, Modal, Row } from "../bootstrap"
import { useAuth } from "../../components/auth"
import { useEditTestimony } from "../db/testimony/useEditTestimony"
import { useDraftTestimonyAttachment } from "../db/testimony/useTestimonyAttachment"
import { useUnsavedTestimony } from "../db/testimony/useUnsavedTestimony"
import { Attachment } from "./Attachment"
import PostSubmitModal from "./PostSubmitModal"
import * as links from "../../components/links"
import { FormattedBillTitle } from "../formatting"

const CommentModal = ({
  bill,
  committeeName,
  houseChairEmail,
  senateChairEmail,
  showTestimony,
  handleCloseTestimony,
  refreshtable
}) => {
  const { user } = useAuth()
  const testimonyExplanation = (
    <div>
      <h5> Guidance on providing testimony</h5>
      In general, provide:
      <ul>
        <li>Your background</li>
        <li>Why this bill is important to you</li>
        <li>Your thoughts on the bill</li>
      </ul>
      <div>
        <links.External href="/legprocess">
          Learn more about submitting testimony
        </links.External>
      </div>
    </div>
  )


  const [isPublishing, setIsPublishing] = useState(false)
  const [showPostSubmitModal, setShowPostSubmitModal] = useState(false)

  const [testimony, setTestimony] = useUnsavedTestimony()

  const billInfo = bill.content === undefined ? bill : bill.content
  const edit = useEditTestimony(user ? user.uid : null, billInfo.BillNumber)
  const attachment = useDraftTestimonyAttachment(
    user.uid,
    edit.draft,
    setTestimony
  )

  useEffect(() => {
    const testimony = edit.publication ? edit.publication : edit.draft ? edit.draft : {}
    setTestimony(testimony)
  }, [edit.draft, edit.publication, setTestimony])

  const positionMessage = "Select my support..(required)"

  const defaultPosition =
    testimony && testimony.position ? testimony.position : undefined

  const defaultContent =
    testimony && testimony.content ? testimony.content : undefined


  const publishTestimony = useCallback(async () => {
    if (
      testimony.position == undefined ||
      testimony.position == positionMessage ||
      !testimony.content
    ) {
      return
    }
    setIsPublishing(true)
    await edit.saveDraft.execute(testimony)
    await edit.publishTestimony.execute()
    setIsPublishing(false)
    setShowPostSubmitModal(true)
  }, [edit.publishTestimony, edit.saveDraft, testimony])

  const existingTestimony = !_.isEmpty(testimony)
  const positionChosen =
    testimony?.position != undefined && testimony.position != positionMessage
  const testimonyWritten = testimony?.content != undefined

  return (
    <>
      <Modal show={showTestimony} onHide={handleCloseTestimony} size="lg">
        <Modal.Header closeButton onClick={handleCloseTestimony}>
          <Modal.Title className="w-100">
            {existingTestimony ? <h4>Edit Your Testimony</h4> : <h4>Add Your Testimony</h4>}
            <FormattedBillTitle bill={bill} />
          </Modal.Title>
        </Modal.Header>

        <Modal.Body>
          <Container>
            <div>
              <h5>Select your position</h5>
            </div>
            <select
              className="form-control"
              defaultValue={defaultPosition}
              onChange={e => {
                const newPosition = e.target.value
                if (newPosition) {
                  setTestimony({ position: newPosition })
                }
              }}
            >
              <option>{positionMessage}</option>
              <option value="endorse">Endorse</option>
              <option value="oppose">Oppose</option>
              <option value="neutral">Neutral</option>
            </select>
            <Row>
              <Col className="col-sm mt-2">
                {testimonyExplanation}
                <div className="mt-2">
                  <h5>Enter your testimony</h5>
                </div>
                <textarea
                  className="form-control col-sm"
                  resize="none"
                  rows="20"
                  placeholder={"enter text..."}
<<<<<<< HEAD
                  defaultValue={existingTestimony ? defaultContent : null}
=======
                  defaultValue={existingTestimony ? testimony?.content : null}
>>>>>>> a6095fda
                  required
                  onChange={e => {
                    const newText = e.target.value
                    setTestimony({ content: newText })
                  }}
                />
              </Col>
            </Row>
            <Row className="mt-2">
              <Attachment attachment={attachment} />
            </Row>
          </Container>
        </Modal.Body>

        <Modal.Footer>
          <Button variant="primary" onClick={publishTestimony}>
            {!positionChosen
              ? "Choose Endorse/Oppose/Neutral to Publish"
              : !testimonyWritten
<<<<<<< HEAD
                ? "Write Testimony to Publish"
                : !isPublishing
                  ? "Publish"
                  : "Publishing.."}
=======
              ? "Write Testimony to Publish"
              : !isPublishing
              ? "Publish"
              : "Publishing..."}
>>>>>>> a6095fda
          </Button>
        </Modal.Footer>
      </Modal>
      <PostSubmitModal
        showPostSubmitModal={showPostSubmitModal}
        setShowPostSubmitModal={setShowPostSubmitModal}
        handleCloseTestimony={handleCloseTestimony}
        bill={billInfo}
        testimony={testimony}
        senateChairEmail={senateChairEmail}
        houseChairEmail={houseChairEmail}
        committeeName={committeeName}
        refreshtable={refreshtable}

      />
    </>
  )
}

export default CommentModal<|MERGE_RESOLUTION|>--- conflicted
+++ resolved
@@ -125,11 +125,7 @@
                   resize="none"
                   rows="20"
                   placeholder={"enter text..."}
-<<<<<<< HEAD
                   defaultValue={existingTestimony ? defaultContent : null}
-=======
-                  defaultValue={existingTestimony ? testimony?.content : null}
->>>>>>> a6095fda
                   required
                   onChange={e => {
                     const newText = e.target.value
@@ -149,17 +145,10 @@
             {!positionChosen
               ? "Choose Endorse/Oppose/Neutral to Publish"
               : !testimonyWritten
-<<<<<<< HEAD
-                ? "Write Testimony to Publish"
-                : !isPublishing
-                  ? "Publish"
-                  : "Publishing.."}
-=======
               ? "Write Testimony to Publish"
               : !isPublishing
               ? "Publish"
               : "Publishing..."}
->>>>>>> a6095fda
           </Button>
         </Modal.Footer>
       </Modal>
