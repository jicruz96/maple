<<<<<<< HEAD
import { useCallback, useEffect, useState } from "react"
=======
import React, { useCallback, useEffect, useState } from "react"
import Link from "next/link"
import { Alert, Button, Col, Container, Modal, Row } from "../bootstrap"
>>>>>>> f752a3e3
import { useAuth } from "../../components/auth"
import * as links from "../../components/links"
import { Button, Col, Container, Modal, Row } from "../bootstrap"
import { useEditTestimony } from "../db/testimony/useEditTestimony"
import { useDraftTestimonyAttachment } from "../db/testimony/useTestimonyAttachment"
import { useUnsavedTestimony } from "../db/testimony/useUnsavedTestimony"
import { FormattedBillTitle } from "../formatting"
import { Attachment } from "./Attachment"
import PostSubmitModal from "./PostSubmitModal"

const CommentModal = ({
  bill,
  committeeName,
  houseChairEmail,
  senateChairEmail,
  showTestimony,
  handleCloseTestimony,
  refreshtable
}) => {
  const { user } = useAuth()
  const testimonyExplanation = (
    <div>
      <h5> Guidance on providing testimony</h5>
      In general, provide:
      <ul>
        <li>Your background</li>
        <li>Why this bill is important to you</li>
        <li>Your thoughts on the bill</li>
      </ul>
      <div>
        <links.External href="/legprocess">
          Learn more about submitting testimony
        </links.External>
      </div>
    </div>
  )

  const [isPublishing, setIsPublishing] = useState(false)
  const [showPostSubmitModal, setShowPostSubmitModal] = useState(false)
  const [publishError, setPublishError] = useState(false)
  const [testimony, setTestimony] = useUnsavedTestimony()

  const billInfo = bill.content === undefined ? bill : bill.content
  const edit = useEditTestimony(user ? user.uid : null, billInfo.BillNumber)
  const attachment = useDraftTestimonyAttachment(
    user.uid,
    edit.draft?.attachmentId,
    id => setTestimony({ attachmentId: id })
  )

  useEffect(() => {
    const testimony = edit.publication
      ? edit.publication
      : edit.draft
      ? edit.draft
      : {}
    setTestimony(testimony)
  }, [edit.draft, edit.publication, setTestimony])

  const positionMessage = "Select my support..(required)"

  const defaultPosition =
    testimony && testimony.position ? testimony.position : undefined

  const defaultContent =
    testimony && testimony.content ? testimony.content : undefined

  const publishTestimony = useCallback(async () => {
    try {
      if (
        testimony.position == undefined ||
        testimony.position == positionMessage ||
        !testimony.content
      ) {
        return
      }
      setIsPublishing(true)
      await edit.saveDraft.execute(testimony)
      await edit.publishTestimony.execute()
      setIsPublishing(false)
      setShowPostSubmitModal(true)
    } catch (err) {
      console.error(err)
      setIsPublishing(false)
      setPublishError(err.message)
    }
  }, [edit.publishTestimony, edit.saveDraft, testimony])

  const existingTestimony = !_.isEmpty(testimony)
  const positionChosen =
    testimony?.position != undefined && testimony.position != positionMessage
  const testimonyWritten = testimony?.content != undefined

  return (
    <>
      <Modal show={showTestimony} onHide={handleCloseTestimony} size="lg">
        <Modal.Header closeButton onClick={handleCloseTestimony}>
          <Modal.Title className="w-100">
            {edit.publication ? (
              <h4>Edit Your Testimony</h4>
            ) : (
              <h4>Add Your Testimony</h4>
            )}
            <FormattedBillTitle bill={bill} />
          </Modal.Title>
        </Modal.Header>

        <Modal.Body>
          <Container>
            <div>
              <h5>Select your position</h5>
            </div>
            <select
              className="form-control"
              defaultValue={defaultPosition}
              onChange={e => {
                const newPosition = e.target.value
                if (newPosition) {
                  setTestimony({ position: newPosition })
                }
              }}
            >
              <option>{positionMessage}</option>
              <option value="endorse">Endorse</option>
              <option value="oppose">Oppose</option>
              <option value="neutral">Neutral</option>
            </select>
            <Row>
              <Col className="col-sm mt-2">
                {testimonyExplanation}
                <div className="mt-2">
                  <h5>Enter your testimony</h5>
                </div>
                <textarea
                  className="form-control col-sm"
                  resize="none"
                  rows="20"
                  placeholder={"enter text..."}
                  defaultValue={existingTestimony ? defaultContent : null}
                  required
                  onChange={e => {
                    const newText = e.target.value
                    setTestimony({ content: newText })
                  }}
                />
              </Col>
            </Row>
            <Row className="mt-2">
              <Attachment attachment={attachment} />
            </Row>
          </Container>
        </Modal.Body>

        {publishError && (
          <Alert variant="danger" className="text-center">
            {publishError}
            {" ! "}
            <Link href={`/profile?id=${user.uid}`}>
              Navigate to the profile
            </Link>
          </Alert>
        )}

        <Modal.Footer>
          <Button
            variant="primary"
            onClick={publishTestimony}
            disabled={publishError}
          >
            {!positionChosen
              ? "Choose Endorse/Oppose/Neutral to Publish"
              : !testimonyWritten
              ? "Write Testimony to Publish"
              : !isPublishing
              ? "Publish"
              : "Publishing..."}
          </Button>
        </Modal.Footer>
      </Modal>
      <PostSubmitModal
        showPostSubmitModal={showPostSubmitModal}
        setShowPostSubmitModal={setShowPostSubmitModal}
        handleCloseTestimony={handleCloseTestimony}
        bill={billInfo}
        testimony={testimony}
        senateChairEmail={senateChairEmail}
        houseChairEmail={houseChairEmail}
        committeeName={committeeName}
        refreshtable={refreshtable}
      />
    </>
  )
}

export default CommentModal<|MERGE_RESOLUTION|>--- conflicted
+++ resolved
@@ -1,13 +1,8 @@
-<<<<<<< HEAD
+import Link from "next/link"
 import { useCallback, useEffect, useState } from "react"
-=======
-import React, { useCallback, useEffect, useState } from "react"
-import Link from "next/link"
-import { Alert, Button, Col, Container, Modal, Row } from "../bootstrap"
->>>>>>> f752a3e3
 import { useAuth } from "../../components/auth"
 import * as links from "../../components/links"
-import { Button, Col, Container, Modal, Row } from "../bootstrap"
+import { Alert, Button, Col, Container, Modal, Row } from "../bootstrap"
 import { useEditTestimony } from "../db/testimony/useEditTestimony"
 import { useDraftTestimonyAttachment } from "../db/testimony/useTestimonyAttachment"
 import { useUnsavedTestimony } from "../db/testimony/useUnsavedTestimony"
