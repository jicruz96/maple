--- conflicted
+++ resolved
@@ -161,7 +161,6 @@
   }
 
   return (
-<<<<<<< HEAD
     <Datagrid
       bulkActionButtons={false}
       rowStyle={record => ({
@@ -173,10 +172,10 @@
       })}
     >
       <TextField source="fullName" label="Organization" />
-      <TextField source="contact.email" label="email" />
-      <TextField source="contact.phoneNumber" label="phone" />
-
-      <TextField source="contact.website" label="website" />
+      <TextField source="contactInfo.publicEmail" label="email" />
+      <TextField source="contactInfo.publicPhone" label="phone" />
+
+      <TextField source="contactInfo.website" label="website" />
       <WithRecord
         render={(record: Profile & RaRecord) => {
           return (
@@ -194,44 +193,6 @@
         render={record => {
           return record.role === "pendingUpgrade" ? (
             <div className="d-flex gap-2">
-=======
-    <List actions={<UserRoleToolBar />}>
-      <Datagrid
-        rowStyle={record => ({
-          backgroundColor:
-            record.role === "pendingUpgrade"
-              ? highlightPending
-              : record.id === getJustUpdated()
-              ? highlightRecent
-              : "",
-          animationName: record.id === getJustUpdated() ? "fadeOut" : "",
-          animationDelay: "2s",
-          animationDuration: "2s",
-          animationFillMode: "forwards"
-        })}
-      >
-        <TextField source="fullName" label="Organization" />
-        <TextField source="contactInfo.publicEmail" label="email" />
-        <TextField source="contactInfo.publicPhone" label="phone" />
-
-        <TextField source="contactInfo.website" label="website" />
-        <WithRecord
-          render={(record: Profile & RaRecord) => {
-            return (
-              <>
-                <div>{record.about}</div>
-                <Internal href={`/profile?id=${record.id}`}>
-                  view profile
-                </Internal>
-              </>
-            )
-          }}
-        />
-        <TextField source="role" />
-        <WithRecord
-          render={record => {
-            return record.role === "pendingUpgrade" ? (
->>>>>>> 6719da4d
               <Button
                 label="upgrade"
                 variant="outlined"
