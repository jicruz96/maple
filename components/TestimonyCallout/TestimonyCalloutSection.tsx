import { Button, Col, Container, Row } from "../bootstrap"
import { useRecentTestimony } from "../db"
import { Wrap } from "../links"
import TestimonyCallout from "./TestimonyCallout"
import styles from "./TestimonyCallout.module.css"

export default function TestimonyCalloutSection() {
  const recentTestimony = useRecentTestimony(4)

  return (
    <>
      <Row className="mt-5 justify-content-center">
        <Col xs={10}>
          <h1>What people are saying...</h1>
        </Col>
      </Row>
      <Row className="justify-content-center">
        <Col xs={10} xl={9} xxl={8}>
          <Row xs={1} lg={2} className={`g-2 justify-content-center py-2 mt-4`}>
            {recentTestimony?.map(testimony => (
              <TestimonyCallout
                key={testimony.authorUid + testimony.billId}
                {...testimony}
              />
            ))}
          </Row>
        </Col>
      </Row>
<<<<<<< HEAD
      <Row className="justify-content-center">
        <Col xs="auto">
          <Wrap href="/testimonies">
            <Button size="lg">View All Testimony</Button>
          </Wrap>
        </Col>
      </Row>
    </Container>
=======
    </>
>>>>>>> 4858664a
  )
}<|MERGE_RESOLUTION|>--- conflicted
+++ resolved
@@ -1,8 +1,6 @@
-import { Button, Col, Container, Row } from "../bootstrap"
+import { Col, Row } from "../bootstrap"
 import { useRecentTestimony } from "../db"
-import { Wrap } from "../links"
 import TestimonyCallout from "./TestimonyCallout"
-import styles from "./TestimonyCallout.module.css"
 
 export default function TestimonyCalloutSection() {
   const recentTestimony = useRecentTestimony(4)
@@ -26,17 +24,6 @@
           </Row>
         </Col>
       </Row>
-<<<<<<< HEAD
-      <Row className="justify-content-center">
-        <Col xs="auto">
-          <Wrap href="/testimonies">
-            <Button size="lg">View All Testimony</Button>
-          </Wrap>
-        </Col>
-      </Row>
-    </Container>
-=======
     </>
->>>>>>> 4858664a
   )
 }