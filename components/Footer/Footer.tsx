--- conflicted
+++ resolved
@@ -1,4 +1,3 @@
-<<<<<<< HEAD
 import React, { Component } from "react"
 import styles from "./Footer.module.css"
 import "./Footer.module.css"
@@ -8,21 +7,13 @@
   Row,
   Button,
   Navbar,
-  Nav,
-  NavDropdown
+  Nav
 } from "../bootstrap"
 import styled from "styled-components"
-import { NavLink } from "../Navlink"
+import { NavLink, ExternalNavLink } from "../Navlink";
 import Image from "react-bootstrap/Image"
 import CustomDropdown from "./CustomFooterDropdown"
 
-=======
-import Image from "react-bootstrap/Image"
-import styled from "styled-components"
-import { Button, Col, Container, Row } from "../bootstrap"
-import { ExternalNavLink, NavLink } from "../Navlink"
-import styles from "./Footer.module.css"
->>>>>>> 86a37d76
 export type PageFooterProps = {
   children?: any
   authenticated: boolean
@@ -38,7 +29,6 @@
   margin: 0;
 `
 
-<<<<<<< HEAD
 function MapleContainer() {
   return (
     <div style={{ maxWidth: "220px" }}>
@@ -104,9 +94,6 @@
 }
 
 const PageFooter = ({ authenticated }: PageFooterProps) => {
-=======
-const PageFooter = ({ authenticated, signOut }: PageFooterProps) => {
->>>>>>> 86a37d76
   return (
     <Container
       fluid
@@ -122,34 +109,34 @@
 
             <CustomDropdown title="Account">
               <NavLink href="/profile">Profile</NavLink>
-              <NavLink href="/signout">Sign out</NavLink>
+              <NavLink href="/login">Sign out</NavLink>
             </CustomDropdown>
 
             <CustomDropdown title="Learn">
-              <NavLink href="/testimonies">
+              <NavLink href="/learnbasicsoftestimony">
                 Writing Effective Testimonies
               </NavLink>
-              <NavLink href="/policies">Contact Legislators</NavLink>
-              <NavLink href="/policies">Additional Resources</NavLink>
+              <NavLink href="/legalprocess">Contact Legislators</NavLink>
+              <NavLink href="/additionalresources">Additional Resources</NavLink>
             </CustomDropdown>
 
             <CustomDropdown title="About">
-              <NavLink href="/testimonies">Our Mission &amp; Goals</NavLink>
-              <NavLink href="/policies">Our Team</NavLink>
+              <NavLink href="/missionandgoals">Our Mission &amp; Goals</NavLink>
+              <NavLink href="/about/team">Our Team</NavLink>
             </CustomDropdown>
 
             <CustomDropdown title="Resources">
-              <NavLink href="/testimonies">Find Your Legislators</NavLink>
-              <NavLink href="/policies">Policies</NavLink>
+              <NavLink href="https://malegislature.gov/Search/FindMyLegislator">Find Your Legislators</NavLink>
+              <NavLink href="/legalprocess">Policies</NavLink>
             </CustomDropdown>
 
             <CustomDropdown title="Our Team">
-              <NavLink href="/testimonies">
+              <NavLink href="https://law.northeastern.edu/">
                 North Eastern University School of Law
               </NavLink>
-              <NavLink href="/policies">Code For Boston</NavLink>
-              <NavLink href="/policies">Boston College Law School</NavLink>
-              <NavLink href="/policies">Harvard Berkman Klein Center</NavLink>
+              <NavLink href="https://www.codeforboston.org/">Code For Boston</NavLink>
+              <NavLink href="https://www.bc.edu/bc-web/schools/law.html">Boston College Law School</NavLink>
+              <NavLink href="https://cyber.harvard.edu/">Harvard Berkman Klein Center</NavLink>
             </CustomDropdown>
           </Nav>
         </Navbar>
@@ -189,8 +176,8 @@
                   Profile
                 </NavLink>
                 <NavLink
-                  href=""
-                  handleClick={() => signOut()}
+                  href="/login"
+                  handleClick={() => {}}
                   other={{ className: `${styles.footerLink}` }}
                 >
                   Sign Out
@@ -198,7 +185,7 @@
               </>
             ) : (
               <NavLink
-                href="login"
+                href="/login"
                 other={{ className: `${styles.footerLink}` }}
               >
                 Sign In
@@ -208,7 +195,7 @@
           <Col>
             <TextHeader>Learn</TextHeader>
             <NavLink
-              href="/learntestimonies"
+              href="/writingeffectivetestimonies"
               other={{ className: `${styles.footerLink}` }}
             >
               Writing Effective Testimonies
@@ -219,7 +206,7 @@
             >
               Contacting Legislatures
             </NavLink>
-            <NavLink href="#" other={{ className: `${styles.footerLink}` }}>
+            <NavLink href="/additionalresources" other={{ className: `${styles.footerLink}` }}>
               Additional Resources
             </NavLink>
 
@@ -230,16 +217,8 @@
             >
               Our Mission &amp; Goals
             </NavLink>
-<<<<<<< HEAD
-            <NavLink href="#" other={{ className: `${styles.footerLink}` }}>
-              Our Mission &amp; Our Team
-=======
-            <NavLink
-              href="/ourteam"
-              other={{ className: `${styles.footerLink}` }}
-            >
+            <NavLink href="/about/team" other={{ className: `${styles.footerLink}` }}>
               Our Team
->>>>>>> 86a37d76
             </NavLink>
           </Col>
 
@@ -286,7 +265,6 @@
             marginRight: "1em"
           }}
         >
-<<<<<<< HEAD
           {<MapleContainer />}
         </Col>
         <Col
@@ -297,69 +275,6 @@
           }}
         >
           {<MapleContainer />}
-=======
-          <div style={{ maxWidth: "220px" }}>
-            <Row style={{ textAlign: "center" }}>
-              <p style={{ fontSize: "12px", color: "#fff" }}>Follow MAPLE</p>
-            </Row>
-            <Row style={{ justifyContent: "center" }}>
-              <Col style={{ display: "flex", justifyContent: "center" }}>
-                <Button
-                  href="https://www.instagram.com/mapletestimony/"
-                  variant="light"
-                  style={{ borderRadius: 50, padding: 8, margin: 5 }}
-                >
-                  <svg
-                    xmlns="http://www.w3.org/2000/svg"
-                    width="24"
-                    height="24"
-                    fill="currentColor"
-                    viewBox="0 0 16 16"
-                  >
-                    <path d="M8 0C5.829 0 5.556.01 4.703.048 3.85.088 3.269.222 2.76.42a3.917 3.917 0 0 0-1.417.923A3.927 3.927 0 0 0 .42 2.76C.222 3.268.087 3.85.048 4.7.01 5.555 0 5.827 0 8.001c0 2.172.01 2.444.048 3.297.04.852.174 1.433.372 1.942.205.526.478.972.923 1.417.444.445.89.719 1.416.923.51.198 1.09.333 1.942.372C5.555 15.99 5.827 16 8 16s2.444-.01 3.298-.048c.851-.04 1.434-.174 1.943-.372a3.916 3.916 0 0 0 1.416-.923c.445-.445.718-.891.923-1.417.197-.509.332-1.09.372-1.942C15.99 10.445 16 10.173 16 8s-.01-2.445-.048-3.299c-.04-.851-.175-1.433-.372-1.941a3.926 3.926 0 0 0-.923-1.417A3.911 3.911 0 0 0 13.24.42c-.51-.198-1.092-.333-1.943-.372C10.443.01 10.172 0 7.998 0h.003zm-.717 1.442h.718c2.136 0 2.389.007 3.232.046.78.035 1.204.166 1.486.275.373.145.64.319.92.599.28.28.453.546.598.92.11.281.24.705.275 1.485.039.843.047 1.096.047 3.231s-.008 2.389-.047 3.232c-.035.78-.166 1.203-.275 1.485a2.47 2.47 0 0 1-.599.919c-.28.28-.546.453-.92.598-.28.11-.704.24-1.485.276-.843.038-1.096.047-3.232.047s-2.39-.009-3.233-.047c-.78-.036-1.203-.166-1.485-.276a2.478 2.478 0 0 1-.92-.598 2.48 2.48 0 0 1-.6-.92c-.109-.281-.24-.705-.275-1.485-.038-.843-.046-1.096-.046-3.233 0-2.136.008-2.388.046-3.231.036-.78.166-1.204.276-1.486.145-.373.319-.64.599-.92.28-.28.546-.453.92-.598.282-.11.705-.24 1.485-.276.738-.034 1.024-.044 2.515-.045v.002zm4.988 1.328a.96.96 0 1 0 0 1.92.96.96 0 0 0 0-1.92zm-4.27 1.122a4.109 4.109 0 1 0 0 8.217 4.109 4.109 0 0 0 0-8.217zm0 1.441a2.667 2.667 0 1 1 0 5.334 2.667 2.667 0 0 1 0-5.334z" />
-                  </svg>
-                </Button>
-                <Button
-                  href="https://twitter.com/MapleTestimony"
-                  variant="light"
-                  style={{ borderRadius: 50, padding: 8, margin: 5 }}
-                >
-                  <svg
-                    xmlns="http://www.w3.org/2000/svg"
-                    width="24"
-                    height="24"
-                    fill="currentColor"
-                    viewBox="0 0 16 16"
-                  >
-                    <path d="M5.026 15c6.038 0 9.341-5.003 9.341-9.334 0-.14 0-.282-.006-.422A6.685 6.685 0 0 0 16 3.542a6.658 6.658 0 0 1-1.889.518 3.301 3.301 0 0 0 1.447-1.817 6.533 6.533 0 0 1-2.087.793A3.286 3.286 0 0 0 7.875 6.03a9.325 9.325 0 0 1-6.767-3.429 3.289 3.289 0 0 0 1.018 4.382A3.323 3.323 0 0 1 .64 6.575v.045a3.288 3.288 0 0 0 2.632 3.218 3.203 3.203 0 0 1-.865.115 3.23 3.23 0 0 1-.614-.057 3.283 3.283 0 0 0 3.067 2.277A6.588 6.588 0 0 1 .78 13.58a6.32 6.32 0 0 1-.78-.045A9.344 9.344 0 0 0 5.026 15z" />
-                  </svg>
-                </Button>
-                <Button
-                  variant="dark"
-                  style={{ borderRadius: 50, padding: 0, margin: 5 }}
-                >
-                  <svg
-                    xmlns="http://www.w3.org/2000/svg"
-                    width="42"
-                    height="42"
-                    fill="currentColor"
-                    viewBox="0 0 16 16"
-                  >
-                    <path d="M16 8.049c0-4.446-3.582-8.05-8-8.05C3.58 0-.002 3.603-.002 8.05c0 4.017 2.926 7.347 6.75 7.951v-5.625h-2.03V8.05H6.75V6.275c0-2.017 1.195-3.131 3.022-3.131.876 0 1.791.157 1.791.157v1.98h-1.009c-.993 0-1.303.621-1.303 1.258v1.51h2.218l-.354 2.326H9.25V16c3.824-.604 6.75-3.934 6.75-7.951z" />
-                  </svg>
-                </Button>
-              </Col>
-            </Row>
-            <Row style={{ marginTop: 10 }}>
-              <Image
-                className="bg-transparent"
-                src="maple.png"
-                alt="Massachusettes state seal"
-                width={100}
-              />
-            </Row>
-          </div>
->>>>>>> 86a37d76
         </Col>
       </Row>
     </Container>
