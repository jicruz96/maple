--- conflicted
+++ resolved
@@ -4,16 +4,10 @@
   header: string
   id: string
   subheader: string
-<<<<<<< HEAD
   type: string
   topicName: string
   timestamp: Timestamp
   createdAt: Timestamp
-=======
-  timestamp: string
-  topicName: string
-  type: string
->>>>>>> 62d1b5ba
 }
 
 export type Notifications = NotificationProps[]