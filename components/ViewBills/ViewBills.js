--- conflicted
+++ resolved
@@ -1,75 +1,43 @@
 import React from "react";
-<<<<<<< HEAD
 import { useRouter } from "next/router"
-import { documents } from "../MockAPIResponseDocuments"
 import { testimonies } from "../MockTestimonies"
-import { Table, Container, NavLink, Button } from 'react-bootstrap'
+import { Table, Container, NavLink, Button, Spinner, Row } from 'react-bootstrap'
+import { useBills } from "../db";
 
-const countedTestimonies = testimonies.reduce(function (allTestimonies, testimony) {
-  if (testimony.billNumber in allTestimonies) {
-    allTestimonies[testimony.billNumber]++
-  } else {
-    allTestimonies[testimony.billNumber] = 1
-=======
-import { bills } from "../MockAPIResponse"
-import { Table, Container, Spinner, Row } from 'react-bootstrap'
-import ViewBill from "../ViewBill/ViewBill"
-import { useBills } from "../db";
+// const countedTestimonies = testimonies.reduce(function (allTestimonies, testimony) {
+//   if (testimony.billNumber in allTestimonies) {
+//     allTestimonies[testimony.billNumber]++
+//   } else {
+//     allTestimonies[testimony.billNumber] = 1
+//     return allTestimonies
+//   }
+// }) 
 
 const legislature = "192"
 
-const BillRows = ({bills}) => 
-  bills.map((bill, index) => {
-    const billNumForURL = bill.BillNumber.replace('.', '')
-    const url = `https://malegislature.gov/Bills/${legislature}/${billNumForURL}`
+const BillRows = ({bills}) => {
+  const router = useRouter()
+  return bills.map((bill, index) => {
+  const billNumForURL = bill.BillNumber
+  const url = `/bill/${billNumForURL}`
     return (
     <tr key={index}>
-      <td><a href={url} rel="noreferrer" target="_blank">{bill.BillNumber}</a></td>
+      <td><NavLink href={url}>{bill.BillNumber}</NavLink></td>
       <td>{bill.Title}</td>
       <td>{bill.PrimarySponsor.Name}</td>
-      <td>0</td>
+      {/* <td>{countedTestimonies[billNumForURL] > 0 ? countedTestimonies[billNumForURL] : 0 }</td> */}
       <td>
-        <ViewBill
-          bill={bill}
-        />
+        <Button variant="primary" onClick={() => router.push(`/bill/${billNumForURL}`)}>
+          View Bill
+        </Button>
       </td>
     </tr>
     )
->>>>>>> cc68f9a4
   }
-  return allTestimonies
-}, {}) 
+)}
 
 const ViewBills = (props) => {
-<<<<<<< HEAD
-  const router = useRouter()
-
-  const bills = documents.filter(document => document.BillNumber != null) 
-  
-  const billsComponent = !bills ? "" :
-    bills.slice(0,20).map((bill, index) => {  // for testing purposes only use the first 20 bills
-      const billNumForURL = bill.BillNumber
-      const url = `/bill/${billNumForURL}`
-      
-      return (
-      <tr key={index}>
-        <td><NavLink href={url}>{bill.BillNumber}</NavLink></td>
-        <td>{bill.Title}</td>
-        <td>{bill.PrimarySponsor ? bill.PrimarySponsor.Name : ""}</td>
-        <td>{countedTestimonies[billNumForURL] > 0 ? countedTestimonies[billNumForURL] : 0 }</td>
-        <td>
-          <Button variant="primary" onClick={() => router.push(`/bill/${billNumForURL}`)}>
-            View Bill
-          </Button>
-        </td>
-      </tr>
-      )
-    }
-  )
-  
-=======
   const {bills, loading} = useBills()
->>>>>>> cc68f9a4
   return (
     <Container>
       <h1>Most Active Bills </h1>
