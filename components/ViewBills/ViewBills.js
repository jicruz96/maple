--- conflicted
+++ resolved
@@ -106,61 +106,9 @@
   } = useBills()
 
   return (
-    <Container>
-<<<<<<< HEAD
-      <h1>Most Active Bills </h1>
+    <Container className="mt-2">
       <Search setSort={setSort} setFilter={setFilter} />
-=======
-      <div className="row mt-2">
-        <div className="col-md-2">
-          <select
-            className="form-control"
-            onChange={e => {
-              const option = e.target.value
-              if (option !== "DEFAULT") setSort(option)
-            }}
-          >
-            <option value="DEFAULT">Sort bills by..</option>
-            <option value="id">Bill #</option>
-            <option value="cosponsorCount"># CoSponsors</option>
-            <option value="testimonyCount"># Testimony</option>
-            <option value="hearingDate">Next Hearing Date</option>
-            <option value="latestTestimony">Most recent testimony</option>
-          </select>
-        </div>
-        <div className="col-md-2">
-          <select
-            className="form-control"
-            onChange={e => {
-              const option = e.target.value
-              setFilterBy(option)
-            }}
-          >
-            <option value="DEFAULT">Filter bills by..</option>
-            <option value="leadSponsor">Lead Sponsor</option>
-            <option value="leadSponsorDistrict">Lead Sponsor District</option>
-          </select>
-        </div>
-
-        {filterBy && filterBy != "DEFAULT" && (
-          <div className="col-md-4">
-            <select
-              className="form-control"
-              onChange={e => {
-                const option = e.target.value
-                // if (option !== "DEFAULT") setSort(option)
-              }}
-            >
-              <option value="DEFAULT">{filterByMessage}</option>
-              <option value="john">John Doe</option>
-              <option value="jane">Jane Doe</option>
-              <option value="jim">Jim Doe</option>
-            </select>
-          </div>
-        )}
-      </div>
       {/* something about the table is causing a problem on mobile */}
->>>>>>> 5f1c7117
       <Table className="mt-2" striped bordered hover>
         <thead>
           <tr>
