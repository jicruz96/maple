--- conflicted
+++ resolved
@@ -2,19 +2,8 @@
 import { NoResults } from "components/search/NoResults"
 import { TestimonyContent } from "components/testimony"
 import { ViewAttachment } from "components/ViewAttachment"
-<<<<<<< HEAD
-import React, {
-  RefObject,
-  useRef,
-  useState,
-  ReactEventHandler,
-  useEffect
-} from "react"
-import { ListGroup, ListGroupItem } from "react-bootstrap"
-=======
-import React, { RefObject, useRef, useState } from "react"
+import React, { ReactEventHandler, RefObject, useRef, useState } from "react"
 import { ListGroup, ListGroupItem, Toast } from "react-bootstrap"
->>>>>>> b480de08
 import Image from "react-bootstrap/Image"
 import styled from "styled-components"
 import { useMediaQuery } from "usehooks-ts"
@@ -312,7 +301,6 @@
             ]}
           />
         )}
-<<<<<<< HEAD
       </TestimonyItemContentStyle>
 
       {showControls && (
@@ -335,27 +323,21 @@
         </>
       )}
       <hr />
+      <div
+        style={{
+          position: "fixed",
+          top: 20,
+          right: 20,
+          bottom: 20,
+          left: 20,
+          pointerEvents: "none"
+        }}
+      >
+        <ToastContainer position={"bottom-end"}>
+          {didReport && <ReportToast isSuccessful={reportMutation.isSuccess} />}
+        </ToastContainer>
+      </div>
     </TestimonyItemContainer>
-=======
-        <div
-          style={{
-            position: "fixed",
-            top: 20,
-            right: 20,
-            bottom: 20,
-            left: 20,
-            pointerEvents: "none"
-          }}
-        >
-          <ToastContainer position={"bottom-end"}>
-            {didReport && (
-              <ReportToast isSuccessful={reportMutation.isSuccess} />
-            )}
-          </ToastContainer>
-        </div>
-      </div>
-    </div>
->>>>>>> b480de08
   )
 }
 
