--- conflicted
+++ resolved
@@ -6,11 +6,8 @@
 import BillStatus from "../BillStatus/BillStatus"
 import BillTestimonies from "../BillTestimonies/BillTestimonies"
 import { useBill } from "../db"
-<<<<<<< HEAD
 import * as links from "../../components/links.tsx"
-=======
 import { billLink, committeeLink, primarySponsorLink } from "../links"
->>>>>>> 8f7aeecb
 
 const ViewBillPage = ({ billId }) => {
   const { loading, result: fullBill } = useBill(billId)
@@ -20,18 +17,13 @@
   const committeeName = fullBill?.currentCommittee?.name
   const houseChairEmail = fullBill?.currentCommittee?.houseChair?.email
   const senateChairEmail = fullBill?.currentCommittee?.senateChair?.email
-<<<<<<< HEAD
   const billURL = `https://malegislature.gov/Bills/192/${bill?.BillNumber}`
-=======
-
->>>>>>> 8f7aeecb
   return loading ? (
     <Row>
       <Spinner animation="border" className="mx-auto" />
     </Row>
   ) : (
     <>
-<<<<<<< HEAD
       <div className="text-center">
         <h1>
           <links.External href={billURL}>{bill?.BillNumber}</links.External>
@@ -47,35 +39,12 @@
           </div>
         </Row>
         <h5>{committeeName ? "Current Committee: " + committeeName : ""}</h5>
-=======
-      <div className="text-center">
-        <div className="h4">{billLink(bill)}</div>
-        <div>{bill ? bill.Title : ""}</div>
-        <div>
-          <b>Lead Sponsor: </b>
-          {primarySponsorLink(bill.PrimarySponsor)}
-        </div>
-      </div>
-      <Row>
-        <div className=" d-flex justify-content-center mt-1">
-          <BillCosponsors bill={bill} />
-          <BillStatus bill={bill} billHistory={billHistory} />
-        </div>
-      </Row>
-      <div className="text-center">
-        <b>Current Committee: </b>
-        {committeeLink(fullBill?.currentCommittee)}
->>>>>>> 8f7aeecb
       </div>
       <div className="m-3">
         {bill && bill.DocumentText != null ? (
           <>
             <span style={{ whiteSpace: "pre-wrap" }}>
-<<<<<<< HEAD
-              {bill.DocumentText.substring(0, 350) + "..."}
-=======
               <i>{bill.DocumentText.substring(0, 350)}&#8288;&#8230;</i>
->>>>>>> 8f7aeecb
             </span>
             {bill.DocumentText.length > 350 ? (
               <BillReadMore bill={bill} />
