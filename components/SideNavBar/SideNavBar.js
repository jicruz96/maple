--- conflicted
+++ resolved
@@ -1,159 +1,47 @@
-<<<<<<< HEAD
 import React from "react"
 import styles from "./SideNavBar.module.css"
-import { SignOut, useAuth } from "../auth"
-import * as links from "../links"
-=======
-import React from 'react';
-import styles from './SideNavBar.module.css';
-import { Form, Button, Row, Container } from 'react-bootstrap'
-
-const SideNavBar = () => {
->>>>>>> 07b352dd
+import { Form, Button, Row, Container } from "react-bootstrap"
 
 const SideNavBar = ({}) => {
   const { authenticated } = useAuth()
   return (
-<<<<<<< HEAD
-    <div className={styles.sideNavBar}>
-      {/* TODO: Make this whole thing into an HREF that links to home, not just GGP */}
-      {/* <div className={styles.sideNavBarLogo}>
-        <a className={styles.sideNavBarLogoHeader} href="/working-new-home">GGP</a>
-        <div className={styles.sideNavBarLogoText}>Boston College Clough Center for Constitutional Democracy</div>
-      </div> */}
-
-      <div className={styles.sideNavBarLogo}>
-        <links.Internal className={styles.sideNavBarLogoHeader} href="/">
-          <div>GGP</div>
-          <div className={styles.sideNavBarLogoText}>
-            Boston College Clough Center for Constitutional Democracy
-          </div>
-        </links.Internal>
-      </div>
-
-      {/* All the items below the logo, spaced for readability */}
-      <div className={styles.sideNavBarAllItems}>
-        {/* 2021 Section, headers, links to all maps, etc */}
-
-        <div className={styles.sideNavBarItem}>
-          <links.Internal href="/democracy-maps">Democracy Maps</links.Internal>
-        </div>
-        <div className={styles.sideNavBarItemAccent}>
-          <links.Internal href="/">2021 Priorities</links.Internal>
-        </div>
-        <ul className={styles.sideNavBarItemsList}>
-          <li className={styles.sideNavBarSubItem}>
-            <links.Internal href="/same-day-registration">
-              Same Day Registration
-            </links.Internal>
-          </li>
-          <li className={styles.sideNavBarSubItem}>
-            <links.Internal href="/absentee-voting">
-              No-Excuse Absentee Voting
-            </links.Internal>
-          </li>
-          <li className={styles.sideNavBarSubItem}>
-            <links.Internal href="/campaign-finance">
-              Publicly Financed Campaigns
-            </links.Internal>
-          </li>
-        </ul>
-        <div className={styles.sideNavBarItem}>
-          <links.Internal href="/other-legislative-endorsements">
-            Other Endorsements
-          </links.Internal>
-        </div>
-
-        <br />
-
-        {/* About, FAQ, Contact */}
-        <div className={styles.sideNavBarItem}>
-          <links.Internal href="/about">About</links.Internal>
-        </div>
-
-        <div className={styles.sideNavBarItem}>
-          <links.Internal href="/disclaimer">Disclaimer</links.Internal>
-        </div>
-        <div className={styles.sideNavBarItem}>
-          <links.Internal href="mailto: GGP.BCLaw@gmail.com">
-            Contact Us
-          </links.Internal>
-        </div>
-      </div>
-
-      <br />
-      <br />
-      {authenticated ? (
-        <div className="d-flex flex-column">
-          <links.Internal href="/profile" className={styles.sideNavBarItem}>
-            Profile
-          </links.Internal>
-          <SignOut className="d-block" />
-        </div>
-      ) : (
-        <links.Internal href="/login" className={styles.sideNavBarItem}>
-          Sign In to Testify
-        </links.Internal>
-      )}
-      <br />
-      <br />
-      <div className={styles.sideNavBarItem}>
-        <p>
-          Professors, student groups, public officials, for-profits and
-          non-profits can add their position to our map:
-        </p>
-
-        <p>
-          <links.External
-            className={styles.actionButton}
-            plain
-            href="https://docs.google.com/forms/d/e/1FAIpQLSfpwQoQV2MpIVbaKdIB2D6DKnrxnU4u_MZbFpXBaQgvmcRclg/viewform?usp=sf_link"
-          >
-            Add your voice &nbsp;
-            <i className="fa fa-comment"></i>
-          </links.External>
-        </p>
-
-        <br />
-
-        <hr />
-
-        <p className={styles.betaThoughts}>
-          This platform is in "beta" &ndash; Please provide your thoughts on it
-          via our{" "}
-          <links.External href="https://docs.google.com/forms/d/e/1FAIpQLSf8R24Ocv_z8F2pUSu6Pp0JxeJsh0-hA_20gTR4Xgg2LR_BYQ/viewform">
-            feedback form
-          </links.External>
-          .
-        </p>
-      </div>
-    </div>
-  )
-=======
     <Container>
       <div className={styles.sideNavBar}>
         <div className={styles.sideNavBarLogo}>
           <a className={styles.sideNavBarLogoHeader} href="/">
             <div>GGP</div>
-            <div className={styles.sideNavBarLogoText}>Boston College Clough Center for Constitutional Democracy</div>
+            <div className={styles.sideNavBarLogoText}>
+              Boston College Clough Center for Constitutional Democracy
+            </div>
           </a>
         </div>
 
         <Form>
           <Form.Group>
             <h2 className="text-center">Find a Bill</h2>
-            <Row><Form.Control type="text" placeholder="Search by bill #"></Form.Control></Row>
-            <Row className="mt-2"><Button variant="primary">Search</Button></Row>
-            <Row className="mt-2"><Button variant="secondary">Advanced Search</Button></Row>
-            <Row className="mt-4"><Button variant="secondary">Sign In</Button></Row>
-            <Row className="mt-2"><Button variant="secondary">Create a Profile</Button></Row>
+            <Row>
+              <Form.Control
+                type="text"
+                placeholder="Search by bill #"
+              ></Form.Control>
+            </Row>
+            <Row className="mt-2">
+              <Button variant="primary">Search</Button>
+            </Row>
+            <Row className="mt-2">
+              <Button variant="secondary">Advanced Search</Button>
+            </Row>
+            <Row className="mt-4">
+              <Button variant="secondary">Sign In</Button>
+            </Row>
+            <Row className="mt-2">
+              <Button variant="secondary">Create a Profile</Button>
+            </Row>
           </Form.Group>
         </Form>
       </div>
     </Container>
-  );
-
->>>>>>> 07b352dd
+  )
 }
 
 export default SideNavBar