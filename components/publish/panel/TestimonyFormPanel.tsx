import { useEffect } from "react"
import { useAuth } from "../../auth"
import { Bill } from "../../db"
import { useAppDispatch } from "../../hooks"
import { resolveBill, usePanelStatus } from "../hooks"
import {
  CompleteTestimony,
  CreateTestimony,
  PendingUpgrade,
  SignedOut,
  UnverifiedEmail
} from "./ctas"
import { ThankYouModal } from "./ThankYouModal"
import { YourTestimony } from "./YourTestimony"
import { useMediaQuery } from "usehooks-ts"

export const TestimonyFormPanel = ({ bill }: { bill: Bill }) => {
  const dispatch = useAppDispatch()
  const authorUid = useAuth().user?.uid
  useEffect(() => {
    dispatch(resolveBill({ bill }))
  }, [authorUid, bill, dispatch])
  return (
    <div className="mt-4">
      <ThankYouModal />
      <Panel />
    </div>
  )
}
//create testimony ln 43. make a ternary same with
const Panel = () => {
  //tempory check for isMobile to hide create/CompleteTestimony on mobile view
  const isMobile = useMediaQuery("(max-width: 768px)")
  const status = usePanelStatus()
  console.log({ status })
  // // TODO: remove
  // return <CreateTestimony />

  switch (status) {
    case "loading":
      return null
    case "signedOut":
      return <SignedOut />
    case "unverified":
      return <UnverifiedEmail />
    case "noTestimony":
      return <CreateTestimony />
    case "createInProgress":
<<<<<<< HEAD
      return <CompleteTestimony />
=======
      return isMobile ? <></> : <CompleteTestimony />
    case "pendingUpgrade":
      return <PendingUpgrade />
>>>>>>> 4eeab093
    default:
      return <YourTestimony />
  }
}<|MERGE_RESOLUTION|>--- conflicted
+++ resolved
@@ -46,13 +46,9 @@
     case "noTestimony":
       return <CreateTestimony />
     case "createInProgress":
-<<<<<<< HEAD
       return <CompleteTestimony />
-=======
-      return isMobile ? <></> : <CompleteTestimony />
     case "pendingUpgrade":
       return <PendingUpgrade />
->>>>>>> 4eeab093
     default:
       return <YourTestimony />
   }
