--- conflicted
+++ resolved
@@ -1,8 +1,4 @@
-<<<<<<< HEAD
-=======
-import clsx from "clsx"
 import { hasDraftChanged } from "components/db"
->>>>>>> 6788a8c0
 import { useState } from "react"
 import styled from "styled-components"
 import { Button, Stack } from "../../bootstrap"
@@ -25,17 +21,11 @@
 }
 
 const MainPanel = styled(({ ...rest }) => {
-<<<<<<< HEAD
-  const { draft, deleteTestimony } = usePublishService() ?? {}
+  const { draft, deleteTestimony, publication } = usePublishService() ?? {}
+  const unpublishedDraft = hasDraftChanged(draft, publication)
+  const [showConfirm, setShowConfirm] = useState(false)
   const bill = usePublishState().bill!
 
-  const unpublishedDraft = draft?.publishedVersion === undefined
-=======
-  const { draft, deleteTestimony, publication } = usePublishService() ?? {}
-  const unpublishedDraft = hasDraftChanged(draft, publication)
->>>>>>> 6788a8c0
-
-  const [showConfirm, setShowConfirm] = useState(false)
   return (
     <div {...rest}>
       <div className="d-flex">
