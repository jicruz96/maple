import clsx from "clsx"
import styled from "styled-components"
import { Col, Container, Image, Row, Spinner } from "../bootstrap"
import { Bill } from "../db"
import * as links from "../links"
import { ChooseStance } from "./ChooseStance"
import { useFormInfo } from "./hooks"
import { ProgressBar } from "./ProgressBar"
import { PublishInfo } from "./PublishInfo"
import { PublishTestimony } from "./PublishTestimony"
import { QuickInfo } from "./QuickInfo"
import { Step } from "./redux"
import { SelectLegislatorsCta } from "./SelectLegislatorsCta"
import { ShareTestimony } from "./ShareTestimony"
import { WriteTestimony } from "./WriteTestimony"
import { KeepNote } from "./KeepNote"

const Background = styled.div`
  background: linear-gradient(to right, white 50%, var(--bs-body-bg) 50%);
`

const StyledContainer = styled(Container)`
  font-family: "Nunito";
`

export const SubmitTestimonyForm = () => {
  const form = useFormInfo()

  return form.ready ? (
    <Background>
      <StyledContainer fluid="lg">
        <Row className="g-0">
          <Col xs={9}>
            <Form step={form.step} bill={form.bill} synced={form.synced} />
          </Col>
          <Col xs={3}>
            {form.step == "position" ? (
              ["publish", "share"].includes(form.step) ? (
                <PublishInfo />
              ) : (
                <QuickInfo bill={form.bill} profile={form.profile} />
              )) : (
              <KeepNote currentStep={form.step} /> 
            )}
          </Col>
        </Row>
      </StyledContainer>
    </Background>
  ) : (
    <Spinner animation="border" />
  )
}

const FormContainer = styled.div`
  background: white;
  padding-right: 2rem;
  height: 100%;
  padding-top: 1rem;
`

const Divider = styled.div`
  height: 1px;
  background-color: var(--bs-gray-500);
`

const Form = ({
  step,
  bill,
  synced
}: {
  step: Step
  bill: Bill
  synced: boolean
}) => {
  const content: Record<Step, React.ReactNode> = {
    position: <ChooseStance />,
    selectLegislators: <SelectLegislatorsCta />,
    write: <WriteTestimony />,
    publish: <PublishTestimony />,
    share: <ShareTestimony />
  }

  return (
    <FormContainer>
      <links.Internal
        href={links.maple.bill(bill)}
        className={clsx(!synced && "pe-none")}
      >
        Back to Bill (Bill {bill.id})
      </links.Internal>
      <Overview className="mt-3" />
      <ProgressBar className="mt-4 mb-4" currentStep={step} />
      {content[step]}
    </FormContainer>
  )
}

const Overview = ({ className }: { className: string }) => (
  <div className={clsx("d-flex", className)}>
    <div>
      <h1>Write, Publish, and Send Your Testimony!</h1>
      <Divider className="me-5" />
<<<<<<< HEAD
      <div className="mt-2" style={{fontWeight: "bolder"}}>
        Your voice matters. And it's important that you share it. MAPLE helps you 
        1) write testimony, 2) publish it to our community, and 3) send it to the right 
        legislators so it can be formally considered. It's easy as 1-2-3!
=======
      <div className="mt-2">
        Let your voice be heard! MAPLE gives users the ability to send their
        unfiltered feedback on bills to legislators, committees, and other
        relevant parties. <b>Writing testimony is as easy as 1-2-3!</b>
>>>>>>> b573f212
      </div>
    </div>
    <div>
      <Image className="ms-4 " alt="" src="/writing.svg" />
    </div>
  </div>
)<|MERGE_RESOLUTION|>--- conflicted
+++ resolved
@@ -100,17 +100,10 @@
     <div>
       <h1>Write, Publish, and Send Your Testimony!</h1>
       <Divider className="me-5" />
-<<<<<<< HEAD
       <div className="mt-2" style={{fontWeight: "bolder"}}>
         Your voice matters. And it's important that you share it. MAPLE helps you 
         1) write testimony, 2) publish it to our community, and 3) send it to the right 
         legislators so it can be formally considered. It's easy as 1-2-3!
-=======
-      <div className="mt-2">
-        Let your voice be heard! MAPLE gives users the ability to send their
-        unfiltered feedback on bills to legislators, committees, and other
-        relevant parties. <b>Writing testimony is as easy as 1-2-3!</b>
->>>>>>> b573f212
       </div>
     </div>
     <div>
