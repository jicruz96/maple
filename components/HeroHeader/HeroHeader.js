import { Button, Col, Container, Image, Row } from "react-bootstrap"
import { Wrap } from "../links"
<<<<<<< HEAD
import styles from "./HeroHeader.module.css"
=======
import { SignInWithModal } from "../auth"
>>>>>>> 50fc3639

const HeroHeader = ({ authenticated }) => {
  return (
    <Container fluid className={styles.container}>
      <Row>
        <Col xs={{ order: "last", span: 12 }} md={{ order: "first", span: 6 }}>
          <Image fluid src="statehouse.png" alt="statehouse"></Image>
        </Col>
        <Col
          className="text-start mr-3 pt-2"
          xs={{ order: "first", span: 12 }}
          md={{ order: "last", span: 6 }}
        >
          <h1>
            <em>Let your voice be heard!</em>
          </h1>
          <p className="lead">
            This is where we will put a value prop here on why people should
            sign up for this
          </p>
          <div className="text-end m-5">
<<<<<<< HEAD
            <div className={styles.btncontainer}>
              <Button variant="primary">Sign In to Testify</Button>
            </div>
=======
            {!authenticated && (
              <div className={styles.btncontainer}>
                <SignInWithModal label="Sign in to Testify" />
              </div>
            )}
>>>>>>> 50fc3639
            <Wrap href="/bills">
              <div className={styles.btncontainer}>
                <Button variant="outline-secondary">Browse</Button>
              </div>
            </Wrap>
          </div>
        </Col>
      </Row>
    </Container>
  )
}

export default HeroHeader<|MERGE_RESOLUTION|>--- conflicted
+++ resolved
@@ -1,10 +1,7 @@
 import { Button, Col, Container, Image, Row } from "react-bootstrap"
+import { SignInWithModal } from "../auth"
 import { Wrap } from "../links"
-<<<<<<< HEAD
 import styles from "./HeroHeader.module.css"
-=======
-import { SignInWithModal } from "../auth"
->>>>>>> 50fc3639
 
 const HeroHeader = ({ authenticated }) => {
   return (
@@ -26,17 +23,11 @@
             sign up for this
           </p>
           <div className="text-end m-5">
-<<<<<<< HEAD
-            <div className={styles.btncontainer}>
-              <Button variant="primary">Sign In to Testify</Button>
-            </div>
-=======
             {!authenticated && (
               <div className={styles.btncontainer}>
                 <SignInWithModal label="Sign in to Testify" />
               </div>
             )}
->>>>>>> 50fc3639
             <Wrap href="/bills">
               <div className={styles.btncontainer}>
                 <Button variant="outline-secondary">Browse</Button>
