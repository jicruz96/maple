--- conflicted
+++ resolved
@@ -40,20 +40,11 @@
 
   return (
     <>
-<<<<<<< HEAD
       <FollowContext.Provider value={{ followStatus, setFollowStatus }}>
         {isPendingUpgrade && <PendingUpgradeBanner />}
         {!isCurrentCourt(bill.court) && (
-          <Banner>
-            this bill is from session {bill.court} - not the current session
-          </Banner>
+          <Banner>{t("bill.old_session", { billCourt: bill.court })}</Banner>
         )}
-=======
-      {isPendingUpgrade && <PendingUpgradeBanner />}
-      {!isCurrentCourt(bill.court) && (
-        <Banner>{t("bill.old_session", { billCourt: bill.court })}</Banner>
-      )}
->>>>>>> 78ee82bd
 
         <StyledContainer className="mt-3 mb-3">
           <Row>
