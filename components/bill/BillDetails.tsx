--- conflicted
+++ resolved
@@ -1,5 +1,4 @@
 import { flags } from "components/featureFlags"
-import { useTranslation } from "next-i18next"
 import styled from "styled-components"
 import { Col, Container, Row } from "../bootstrap"
 import { TestimonyFormPanel } from "../publish"
@@ -8,16 +7,13 @@
 import { BillNumber, Styled } from "./BillNumber"
 import { BillTestimonies } from "./BillTestimonies"
 import BillTrackerConnectedView from "./BillTracker"
-// import { LobbyingTable } from "./LobbyingTable"
+// import { LobbyingTable } from "./Lobbyingable"
 import { Committees, Hearing, Sponsors } from "./SponsorsAndCommittees"
 import { Status } from "./Status"
 import { Summary } from "./Summary"
 import { BillProps } from "./types"
-<<<<<<< HEAD
 import { FollowButton } from "components/shared/FollowButton"
-=======
 import { useTranslation } from "next-i18next"
->>>>>>> 97775fec
 import { isCurrentCourt } from "functions/src/shared"
 
 const StyledContainer = styled(Container)`
