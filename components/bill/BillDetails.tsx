import { flags } from "components/featureFlags"
<<<<<<< HEAD
import { useTranslation } from "next-i18next"
=======
import {
  collection,
  deleteDoc,
  doc,
  getDocs,
  query,
  setDoc,
  where
} from "firebase/firestore"
import { getFunctions, httpsCallable } from 'firebase/functions';
import { useEffect, useState } from "react"
>>>>>>> 5e6c26d2
import styled from "styled-components"
import { Col, Container, Row } from "../bootstrap"
import { TestimonyFormPanel } from "../publish"
import { Banner } from "../shared/StyledSharedComponents"
import { Back } from "./Back"
import { BillNumber, Styled } from "./BillNumber"
import { BillTestimonies } from "./BillTestimonies"
import BillTrackerConnectedView from "./BillTracker"
// import { LobbyingTable } from "./LobbyingTable"
import { Committees, Hearing, Sponsors } from "./SponsorsAndCommittees"
import { Status } from "./Status"
import { Summary } from "./Summary"
import { BillProps } from "./types"
import { FollowButton } from "components/shared/FollowButton"
import { isCurrentCourt } from "functions/src/shared"

const StyledContainer = styled(Container)`
  font-family: "Nunito";
`

export const BillDetails = ({ bill }: BillProps) => {
  const { t } = useTranslation("common")
  return (
    <>
      {!isCurrentCourt(bill.court) && (
        <Banner>
          this bill is from session {bill.court} - not the current session
        </Banner>
      )}
      <StyledContainer className="mt-3 mb-3">
        <Row>
          <Col>
            <Back href="/bills">{t("back_to_bills")}</Back>
          </Col>
        </Row>
        {bill.history.length > 0 ? (
          <>
            <Row>
              <Col>
                <BillNumber bill={bill} />
              </Col>
              <Col xs={6} className="d-flex justify-content-end">
                <Status bill={bill} />
              </Col>
            </Row>
            <Row className="mb-4">
              <Col xs={12} className="d-flex justify-content-end">
                <FollowButton bill={bill} />
              </Col>
            </Row>
          </>
        ) : (
          <Row>
            <Col>
              <BillNumber bill={bill} />
            </Col>
            <Col xs={6} className="d-flex justify-content-end">
              <Styled>
                <FollowButton bill={bill} />
              </Styled>
            </Col>
          </Row>
        )}
        <Row className="mt-2">
          <Col>
            <Summary bill={bill} />
          </Col>
        </Row>
        <Row>
          <Col md={8}>
            <Sponsors bill={bill} className="mt-4 pb-1" />
            <BillTestimonies bill={bill} className="mt-4" />
            {/*<LobbyingTable bill={bill} className="mt-4 pb-1" /> This feature not yet ready*/}
          </Col>
          <Col md={4}>
            <Committees bill={bill} className="mt-4 pb-1" />
            <Hearing
              bill={bill}
              className="bg-secondary d-flex justify-content-center mt-4 pb-1 text-light"
            />
            <TestimonyFormPanel bill={bill} />
            {flags().billTracker && (
              <BillTrackerConnectedView bill={bill} className="mt-4" />
            )}
          </Col>
        </Row>
      </StyledContainer>
    </>
  )
<<<<<<< HEAD
=======
}

const FollowButton = ({ bill }: BillProps) => {
  const { t } = useTranslation("common")
  const billId = bill.id
  const courtId = bill.court
  const topicName = `bill-${courtId}-${billId}`
  const { user } = useAuth()
  const uid = user?.uid
  const subscriptionRef = collection(
    firestore,
    `/users/${uid}/activeTopicSubscriptions/`
  )

  const [queryResult, setQueryResult] = useState("")
  const functions = getFunctions();

  const followBillFunction = httpsCallable(functions, 'followBill');
  const unfollowBillFunction = httpsCallable(functions, 'unfollowBill');

  const billQuery = async () => {
    const q = query(
      subscriptionRef,
      where("topicName", "==", `bill-${courtId}-${billId}`)
    )
    const querySnapshot = await getDocs(q)
    querySnapshot.forEach(doc => {
      // doc.data() is never undefined for query doc snapshots
      setQueryResult(doc.data().topicName)
    })
  }

  useEffect(() => {
    uid ? billQuery() : null
  })

  const handleFollowClick = async () => {
    try {
      // ensure user is not null
      if (!user) {
        throw new Error("User not found");
      }
  
      const billLookup = {
        billId: billId,
        court: courtId
      };
  
      // get token
      const token = await user.getIdToken();
  
      // use followBillFunction to follow bill
      const response = await followBillFunction({ billLookup, token });
      // handle the response
      if (response.data) {
        setQueryResult(topicName);
      }
    } catch (error) {
      console.error(error);
    }
  };
  
  const handleUnfollowClick = async () => {
    try {
      // ensure user is not null
      if (!user) {
        throw new Error("User not found");
      }
  
      const billLookup = {
        billId: billId,
        court: courtId
      };
  
      // get token
      const token = await user.getIdToken();
  
      // use unfollowBillFunction to unfollow bill
      const response = await unfollowBillFunction({ billLookup, token });
  
      if (response.data) {
        setQueryResult("");
      }
    } catch (error) {
      console.error(error);
    }
  };
  

  return (
    <Button
      className={`btn btn-primary btn-sm ms-auto py-1 w-auto ${
        uid ? "" : "visually-hidden"
      }`}
      onClick={queryResult ? handleUnfollowClick : handleFollowClick}
    >
      {queryResult ? t("Following") : t("Follow")}
      {queryResult ? (
        <StyledImage src="/check-white.svg" alt={"checkmark"} />
      ) : null}
    </Button>
  )
>>>>>>> 5e6c26d2
}<|MERGE_RESOLUTION|>--- conflicted
+++ resolved
@@ -1,7 +1,5 @@
 import { flags } from "components/featureFlags"
-<<<<<<< HEAD
-import { useTranslation } from "next-i18next"
-=======
+
 import {
   collection,
   deleteDoc,
@@ -13,7 +11,6 @@
 } from "firebase/firestore"
 import { getFunctions, httpsCallable } from 'firebase/functions';
 import { useEffect, useState } from "react"
->>>>>>> 5e6c26d2
 import styled from "styled-components"
 import { Col, Container, Row } from "../bootstrap"
 import { TestimonyFormPanel } from "../publish"
@@ -103,8 +100,6 @@
       </StyledContainer>
     </>
   )
-<<<<<<< HEAD
-=======
 }
 
 const FollowButton = ({ bill }: BillProps) => {
@@ -207,5 +202,4 @@
       ) : null}
     </Button>
   )
->>>>>>> 5e6c26d2
 }