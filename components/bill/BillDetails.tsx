import { flags } from "components/featureFlags"
import {
  collection,
  deleteDoc,
  doc,
  getDocs,
  query,
  setDoc,
  where
} from "firebase/firestore"
import { useEffect, useState } from "react"
import styled from "styled-components"
import { useAuth } from "../auth"
import { Button, Col, Container, Image, Row } from "../bootstrap"
import { firestore } from "../firebase"
import { TestimonyFormPanel } from "../publish"
import { Banner } from "../shared/StyledSharedComponents"
import { Back } from "./Back"
import { BillNumber, Styled } from "./BillNumber"
import { BillTestimonies } from "./BillTestimonies"
import BillTrackerConnectedView from "./BillTracker"
import { Committees, Hearing, Sponsors } from "./SponsorsAndCommittees"
import { LobbyingTable } from "./LobbyingTable"
import { Status } from "./Status"
import { Summary } from "./Summary"
import { BillProps } from "./types"
import { useTranslation } from "next-i18next"

const StyledContainer = styled(Container)`
  font-family: "Nunito";
`

const StyledImage = styled(Image)`
  width: 14.77px;
  height: 12.66px;

  margin-left: 8px;
`

export const BillDetails = ({ bill }: BillProps) => {
  const { t } = useTranslation("common")
  return (
    <>
      {/**
       * replace bill.court !== 193 with function to check for
       * latest court from an array of courts
       */}
      {bill.court !== 193 && (
        <Banner>
          this bill is from session {bill.court} - not the current session
        </Banner>
      )}
      <StyledContainer className="mt-3 mb-3">
        <Row>
          <Col>
            <Back href="/bills">{t("back_to_bills")}</Back>
          </Col>
        </Row>
        {bill.history.length > 0 ? (
          <>
            <Row>
              <Col>
                <BillNumber bill={bill} />
              </Col>
              <Col xs={6} className="d-flex justify-content-end">
                <Status bill={bill} />
              </Col>
            </Row>
            <Row className="mb-4">
              <Col xs={12} className="d-flex justify-content-end">
                <div
                  /* remove "div w/ d-none" for testing and/or after Soft Launch 
                   when we're ready to show Email related element to users
                */
                  className="d-none"
                >
                  <FollowButton bill={bill} />
                </div>
              </Col>
            </Row>
          </>
        ) : (
          <Row>
            <Col>
              <BillNumber bill={bill} />
            </Col>
            <Col xs={6} className="d-flex justify-content-end">
              <Styled>
                <div
                  /* remove "div w/ d-none" for testing and/or after Soft Launch 
                   when we're ready to show Email related element to users
                */
                  className="d-none"
                >
                  <FollowButton bill={bill} />
                </div>
              </Styled>
            </Col>
          </Row>
        )}
        <Row className="mt-2">
          <Col>
            <Summary bill={bill} />
          </Col>
        </Row>
        <Row>
          <Col md={8}>
            <Sponsors bill={bill} className="mt-4 pb-1" />
            <BillTestimonies bill={bill} className="mt-4" />
          </Col>
          <Col md={4}>
            <Committees bill={bill} className="mt-4 pb-1" />
            <Hearing
              bill={bill}
              className="bg-secondary d-flex justify-content-center mt-4 pb-1 text-light"
            />
            <TestimonyFormPanel bill={bill} />
            {flags().billTracker && (
              <BillTrackerConnectedView bill={bill} className="mt-4" />
            )}
          </Col>
        </Row>
<<<<<<< HEAD
      </StyledContainer>
    </>
=======
      )}
      <Row className="mt-2">
        <Col>
          <Summary bill={bill} />
        </Col>
      </Row>
      <Row>
        <Col md={8}>
          <Sponsors bill={bill} className="mt-4 pb-1" />
          <BillTestimonies bill={bill} className="mt-4" />
          <LobbyingTable bill={bill} className="mt-4 pb-1" />
        </Col>
        <Col md={4}>
          <Committees bill={bill} className="mt-4 pb-1" />
          <Hearing
            bill={bill}
            className="bg-secondary d-flex justify-content-center mt-4 pb-1 text-light"
          />
          <TestimonyFormPanel bill={bill} />
          {flags().billTracker && (
            <BillTrackerConnectedView bill={bill} className="mt-4" />
          )}
        </Col>
      </Row>
    </StyledContainer>
>>>>>>> 5d7cf0fe
  )
}

const FollowButton = ({ bill }: BillProps) => {
  const { t } = useTranslation("common")
  const billId = bill.id
  const courtId = bill.court
  const topicName = `bill-${courtId}-${billId}`
  const { user } = useAuth()
  const uid = user?.uid
  const subscriptionRef = collection(
    firestore,
    `/users/${uid}/activeTopicSubscriptions/`
  )
  const [queryResult, setQueryResult] = useState("")

  const billQuery = async () => {
    const q = query(
      subscriptionRef,
      where("topicName", "==", `bill-${courtId}-${billId}`)
    )
    const querySnapshot = await getDocs(q)
    querySnapshot.forEach(doc => {
      // doc.data() is never undefined for query doc snapshots
      setQueryResult(doc.data().topicName)
    })
  }

  useEffect(() => {
    uid ? billQuery() : null
  })

  const handleFollowClick = async () => {
    await setDoc(doc(subscriptionRef, topicName), {
      topicName: topicName,
      uid: uid,
      billLookup: {
        billId: billId,
        court: courtId
      },
      type: "bill"
    })

    setQueryResult(topicName)
  }

  const handleUnfollowClick = async () => {
    await deleteDoc(doc(subscriptionRef, topicName))

    setQueryResult("")
  }

  return (
    <Button
      className={`btn btn-primary btn-sm ms-auto py-1 w-auto ${
        uid ? "" : "visually-hidden"
      }`}
      onClick={queryResult ? handleUnfollowClick : handleFollowClick}
    >
      {queryResult ? t("Following") : t("Follow")}
      {queryResult ? (
        <StyledImage src="/check-white.svg" alt={"checkmark"} />
      ) : null}
    </Button>
  )
}<|MERGE_RESOLUTION|>--- conflicted
+++ resolved
@@ -19,8 +19,8 @@
 import { BillNumber, Styled } from "./BillNumber"
 import { BillTestimonies } from "./BillTestimonies"
 import BillTrackerConnectedView from "./BillTracker"
+import { LobbyingTable } from "./LobbyingTable"
 import { Committees, Hearing, Sponsors } from "./SponsorsAndCommittees"
-import { LobbyingTable } from "./LobbyingTable"
 import { Status } from "./Status"
 import { Summary } from "./Summary"
 import { BillProps } from "./types"
@@ -107,6 +107,7 @@
           <Col md={8}>
             <Sponsors bill={bill} className="mt-4 pb-1" />
             <BillTestimonies bill={bill} className="mt-4" />
+            <LobbyingTable bill={bill} className="mt-4 pb-1" />
           </Col>
           <Col md={4}>
             <Committees bill={bill} className="mt-4 pb-1" />
@@ -120,36 +121,8 @@
             )}
           </Col>
         </Row>
-<<<<<<< HEAD
       </StyledContainer>
     </>
-=======
-      )}
-      <Row className="mt-2">
-        <Col>
-          <Summary bill={bill} />
-        </Col>
-      </Row>
-      <Row>
-        <Col md={8}>
-          <Sponsors bill={bill} className="mt-4 pb-1" />
-          <BillTestimonies bill={bill} className="mt-4" />
-          <LobbyingTable bill={bill} className="mt-4 pb-1" />
-        </Col>
-        <Col md={4}>
-          <Committees bill={bill} className="mt-4 pb-1" />
-          <Hearing
-            bill={bill}
-            className="bg-secondary d-flex justify-content-center mt-4 pb-1 text-light"
-          />
-          <TestimonyFormPanel bill={bill} />
-          {flags().billTracker && (
-            <BillTrackerConnectedView bill={bill} className="mt-4" />
-          )}
-        </Col>
-      </Row>
-    </StyledContainer>
->>>>>>> 5d7cf0fe
   )
 }
 
