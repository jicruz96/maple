--- conflicted
+++ resolved
@@ -1,117 +1,26 @@
-import { useCallback, useState } from "react"
-import { BillContent, usePublishedTestimonyListing } from "../db"
+import { usePublishedTestimonyListing } from "../db"
 import ViewTestimony from "../TestimonyCard/ViewTestimony"
 import { BillProps } from "./types"
-import styled from "styled-components"
-import { Card as MapleCard } from "../Card"
-import { Card as BootstrapCard } from "react-bootstrap"
-import { Tab, Tabs } from "./Tabs"
 
 export const BillTestimonies = (
   props: BillProps & {
     className?: string
   }
 ) => {
-  const [authorRole, setAuthorRole] = useState("")
   const { id, court } = props.bill
   const testimony = usePublishedTestimonyListing({
     billId: id,
     court
   })
 
-  const { items, setFilter } = testimony
-
-  const refreshtable = useCallback(() => {
-    items.execute()
-  }, [items])
-
-  const [activeTab, setActiveTab] = useState(1)
-
-  const handleTabClick = (e: Event, value: number) => {
-    setActiveTab(value)
-  }
-
-  const handleFilter = (filter: string | undefined) => {
-    if (filter === "organization") {
-      setFilter({ authorRole: "organization" })
-      //setAuthorRole(filter)
-    }
-    if (filter === "user") {
-      setFilter({ authorRole: "user" })
-      //setAuthorRole(filter)
-    }
-    if (filter === "") {
-      setFilter({ authorRole: "" })
-      //setAuthorRole("")
-    }
-    // } else {
-    //   const authorRole =
-    //     filter === null
-    //       ? null
-    //       : ["user", "admin", "legislator", "pendingUpgrade"].includes(filter)
-    //       ? filter
-    //       : null
-    //   setFilter(authorRole ? { authorRole } : null)
-    // }
-  }
-
-  const tabs = [
-    <Tab
-      key="at"
-      label="All Testimonies"
-      active={false}
-      value={1}
-      action={() => handleFilter("")}
-    />,
-    <Tab
-      key="uo"
-      label="Individuals"
-      active={false}
-      value={2}
-      action={() => handleFilter("user")}
-    />,
-    <Tab
-      key="oo"
-      label="Organizations"
-      active={false}
-      value={3}
-      action={() => handleFilter("organization")}
-    />
-  ]
   return (
-<<<<<<< HEAD
     <>
       <ViewTestimony
         {...testimony}
         isUser={false}
         className={props.className}
+        onProfilePage={false}
       />
     </>
-=======
-    <MapleCard
-      headerElement={<Head>Testimony</Head>}
-      body={
-        <>
-          {" "}
-          <Tabs
-            childTabs={tabs}
-            onChange={handleTabClick}
-            selectedTab={activeTab}
-          ></Tabs>
-          <ViewTestimony
-            {...testimony}
-            showControls={false}
-            className={props.className}
-            billsPage={true}
-          />
-        </>
-      }
-    ></MapleCard>
->>>>>>> 183ae709
   )
-}
-const Head = styled(BootstrapCard.Header)`
-  background-color: var(--bs-blue);
-  color: white;
-  font-size: 22px;
-`+}