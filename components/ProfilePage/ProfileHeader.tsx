--- conflicted
+++ resolved
@@ -1,4 +1,4 @@
-<<<<<<< HEAD
+
 import {
   collection,
   deleteDoc,
@@ -11,29 +11,20 @@
 import { firestore } from "../firebase"
 import { Col, Stack } from "../bootstrap"
 import { useState, useEffect } from "react"
-=======
-import { flags } from "components/featureFlags"
-import { FollowButton } from "components/shared/FollowButton"
-import { Col, Stack } from "../bootstrap"
-import { Profile } from "../db"
-import { EditProfileButton } from "./EditProfileButton"
-import { OrgContactInfo } from "./OrgContactInfo"
->>>>>>> a1593c4c
+
 import {
   Header,
   OrgIconLarge,
   ProfileDisplayName,
   UserIcon
 } from "./StyledProfileComponents"
-<<<<<<< HEAD
+
 import { EditProfileButton } from "./EditProfileButton"
 import { OrgContactInfo } from "./OrgContactInfo"
 import { Profile } from "../db"
 import { FollowButton } from "./FollowButton"
 import { getFunctions, httpsCallable } from "firebase/functions"
 import { useAuth } from "../auth"
-=======
->>>>>>> a1593c4c
 
 export const ProfileHeader = ({
   isUser,
@@ -151,11 +142,6 @@
               {isUser ? (
                 <EditProfileButton isOrg={isOrg} isMobile={isMobile} />
               ) : (
-<<<<<<< HEAD
-                /*
-                 remove comment when Notification Emails and related Follow functionality
-                 is ready for production
-                */
 
                 <FollowButton
                   onFollowClick={() => handleFollowClick()}
@@ -163,11 +149,7 @@
                   isMobile={isMobile}
                   isFollowing={queryResult}
                 />
-=======
-                <>
-                  {flags().followOrg && <FollowButton profileid={profileid} />}
-                </>
->>>>>>> a1593c4c
+
               )}
             </>
           )}
