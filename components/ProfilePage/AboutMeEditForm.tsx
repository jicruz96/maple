import clsx from "clsx"
<<<<<<< HEAD
import { ChangeEvent, useEffect, useState } from "react"
import { FormCheck, FormControlProps } from "react-bootstrap"
=======
import { ChangeEvent } from "react"
>>>>>>> 5a98e70a
import { useForm } from "react-hook-form"
import { Button, Form, Image, Row, Col } from "../bootstrap"
import { Profile, ProfileHook } from "../db"
import Input from "../forms/Input"
import { TitledSectionCard } from "../shared"
import { Header } from "../shared/TitledSectionCard"
import { ImageInput } from "./ImageInput"
import { YourLegislators } from "./YourLegislators"

type UpdateProfileData = {
  name: string
  aboutYou: string
  twitter: string
  linkedIn: string
  public: boolean
  organization: boolean
  profileImage: any
}

type Props = {
  profile: Profile
  actions: ProfileHook
  uid?: string
<<<<<<< HEAD
  setFormUpdated?: any
=======
  className?: string
>>>>>>> 5a98e70a
}

async function updateProfile(
  { profile, actions, uid }: Props,
  data: UpdateProfileData
) {
  const {
    updateIsPublic,
    updateSocial,
    updateAbout,
    updateDisplayName,
    updateFullName
  } = actions

  await updateIsPublic(data.public)
  await updateSocial("linkedIn", data.linkedIn)
  await updateSocial("twitter", data.twitter)
  await updateAbout(data.aboutYou)
  await updateDisplayName(data.name)
  await updateFullName(data.name)
}

<<<<<<< HEAD
export function AboutMeEditForm({
  profile,
  actions,
  uid,
  setFormUpdated
}: Props) {
=======
export function AboutMeEditForm({ profile, actions, uid, className }: Props) {
>>>>>>> 5a98e70a
  const {
    register,
    formState: { errors, isDirty },
    handleSubmit
  } = useForm<UpdateProfileData>()

  const {
    displayName,
    about,
    organization,
    public: isPublic,
    social,
    profileImage
  }: Profile = profile

  const { updateIsOrganization } = actions

  const handleChooseUserType = async (e: ChangeEvent<HTMLSelectElement>) => {
    await updateIsOrganization(e.target.value === "organization")
  }

  const onSubmit = handleSubmit(async update => {
    await updateProfile({ profile, actions }, update)

    handleRedirect()
  })

  const handleRedirect = () => {
    //redirect user to profile page
    profile.organization
      ? location.assign(`/organization?id=${uid}`)
      : location.assign(`/profile?=${uid}`)
  }



  useEffect(() => {
    setFormUpdated(isDirty)
  }, [isDirty, setFormUpdated])

  return (
    <TitledSectionCard className={className}>
      <Form onSubmit={onSubmit}>
        <Header
          title={"About You"}
          bug={
            <Row className={`justify-content-center align-items-center`}>
              <Form.Check
                {...register("public")}
                className={`col-auto about-me-checkbox`}
                type="checkbox"
                defaultChecked={isPublic}
              />
              <Form.Label htmlFor="public" className={`col my-1`}>
                Allow others to see your profile
              </Form.Label>
            </Row>
          }
        ></Header>
        <div className={`mx-4 mt-3 d-flex flex-column gap-3`}>
          {/* <Form.FloatingLabel label="User Type" className="mb-3">
            <Form.Select
              className="bg-white"
              {...register("organization")}
              defaultValue={organization ? "organization" : "individual"}
              onChange={handleChooseUserType}
            >
              <option value="organization">Organization</option>
              <option value="individual">Individual</option>
            </Form.Select>
          </Form.FloatingLabel> */}
          <Input
            label="Name"
            {...register("name")}
            defaultValue={displayName}
          />
          <Input
            as="textarea"
            {...register("aboutYou")}
            style={{ height: "20rem" }}
            label="Write something about yourself"
            defaultValue={about}
          />
          <div className={clsx("w-100", organization && "row")}>
            {organization && <ImageInput />}
            <div className="row">
              <Input
                label="Twitter Username"
                defaultValue={social?.twitter}
                className=" w-50"
                {...register("twitter")}
              />
              <Input
                label="LinkedIn Username"
                defaultValue={social?.linkedIn}
                className="w-50"
                {...register("linkedIn")}
              />
            </div>
          </div>
<<<<<<< HEAD
          <Row className="align-items-center justify-content-center mb-3">
            <Col className="align-items-center" xs="auto">
              <Button className="flex-grow-0 mt-5 mx-auto" type="submit">
                Save Profile
              </Button>
            </Col>
            <Col className="align-items-center" xs="auto">
              <Button
                className="flex-grow-0 mt-5 mx-auto"
                variant="outline-dark"
                onClick={handleRedirect}
              >
                Cancel
              </Button>
            </Col>
          </Row>
=======
          <Form.Group className="d-flex save-profile-button">
            <Button className="flex-grow-0 mt-5 mx-auto" type="submit">
              Save Profile
            </Button>
          </Form.Group>
>>>>>>> 5a98e70a
        </div>
      </Form>
      {!organization && (
        <>
          <Header title="Your Legislators"></Header>
          <YourLegislators />
        </>
      )}
    </TitledSectionCard>
  )
}<|MERGE_RESOLUTION|>--- conflicted
+++ resolved
@@ -1,10 +1,6 @@
 import clsx from "clsx"
-<<<<<<< HEAD
 import { ChangeEvent, useEffect, useState } from "react"
 import { FormCheck, FormControlProps } from "react-bootstrap"
-=======
-import { ChangeEvent } from "react"
->>>>>>> 5a98e70a
 import { useForm } from "react-hook-form"
 import { Button, Form, Image, Row, Col } from "../bootstrap"
 import { Profile, ProfileHook } from "../db"
@@ -28,11 +24,8 @@
   profile: Profile
   actions: ProfileHook
   uid?: string
-<<<<<<< HEAD
   setFormUpdated?: any
-=======
   className?: string
->>>>>>> 5a98e70a
 }
 
 async function updateProfile(
@@ -55,16 +48,8 @@
   await updateFullName(data.name)
 }
 
-<<<<<<< HEAD
-export function AboutMeEditForm({
-  profile,
-  actions,
-  uid,
-  setFormUpdated
-}: Props) {
-=======
-export function AboutMeEditForm({ profile, actions, uid, className }: Props) {
->>>>>>> 5a98e70a
+
+export function AboutMeEditForm({ profile, actions, uid, className, setFormUpdated }: Props) {
   const {
     register,
     formState: { errors, isDirty },
@@ -165,7 +150,6 @@
               />
             </div>
           </div>
-<<<<<<< HEAD
           <Row className="align-items-center justify-content-center mb-3">
             <Col className="align-items-center" xs="auto">
               <Button className="flex-grow-0 mt-5 mx-auto" type="submit">
@@ -182,13 +166,11 @@
               </Button>
             </Col>
           </Row>
-=======
           <Form.Group className="d-flex save-profile-button">
             <Button className="flex-grow-0 mt-5 mx-auto" type="submit">
               Save Profile
             </Button>
           </Form.Group>
->>>>>>> 5a98e70a
         </div>
       </Form>
       {!organization && (
