--- conflicted
+++ resolved
@@ -1,67 +1,29 @@
 import { User } from "firebase/auth"
 import Image from "react-bootstrap/Image"
-<<<<<<< HEAD
-import styled from "styled-components"
 import { useAuth } from "../auth"
 import { useSendEmailVerification } from "../auth/hooks"
-import { Alert, Button, Col, Container, Row } from "../bootstrap"
+import { Alert, Button, Col, Container, Row, Spinner } from "../bootstrap"
 import { LoadingButton } from "../buttons"
-import { Profile, useProfile } from "../db"
-=======
-import { useAuth } from "../auth"
-import { Button, Col, Container, Row, Spinner } from "../bootstrap"
 import { Profile, usePublicProfile } from "../db"
->>>>>>> a8862e44
 import { External, Internal } from "../links"
 import { TitledSectionCard } from "../shared"
 import ViewTestimony from "../UserTestimonies/ViewTestimony"
 import { ProfileLegislators } from "./ProfileLegislators"
-
-<<<<<<< HEAD
-export function ProfilePage() {
-  const { user } = useAuth()
-  const { profile } = useProfile()
-=======
 import {
   Header,
   ProfileDisplayName,
   UserIcon
 } from "./StyledEditProfileCompnents"
+
 export function ProfilePage({ id }: { id: string }) {
   const { user } = useAuth()
   const { result: profile, loading } = usePublicProfile(id)
 
   const isUser = user?.uid === id
->>>>>>> a8862e44
 
   const displayName = profile?.displayName
 
   return (
-<<<<<<< HEAD
-    <Container>
-      <ProfileHeader displayName={displayName} />
-
-      {!user?.emailVerified ? <VerifyAccountSection user={user} /> : null}
-
-      <Row className={`mb-5`}>
-        <Col xs={12} lg={8}>
-          <ProfileAboutSection profile={profile} className={`h-100`} />
-        </Col>
-        <Col xs={12} lg={4}>
-          <ProfileLegislators
-            rep={profile?.representative}
-            senator={profile?.senator}
-            className={`h-100`}
-          />
-        </Col>
-      </Row>
-      <Row>
-        <Col xs={12}>
-          <ViewTestimony />
-        </Col>
-      </Row>
-    </Container>
-=======
     <>
       {loading ? (
         <Row>
@@ -87,6 +49,11 @@
           )}
           <Container>
             <ProfileHeader displayName={displayName} isUser={isUser} />
+
+            {isUser && !user.emailVerified ? (
+              <VerifyAccountSection user={user} />
+            ) : null}
+
             <Row className={`mb-5`}>
               <Col>
                 <ProfileAboutSection profile={profile} />
@@ -101,6 +68,7 @@
                 </Col>
               )}
             </Row>
+
             <Row>
               <Col xs={12}>
                 <ViewTestimony uid={id} />
@@ -110,7 +78,6 @@
         </>
       )}
     </>
->>>>>>> a8862e44
   )
 }
 
@@ -212,28 +179,31 @@
 
   return (
     <TitledSectionCard title={"Verify Your Account"}>
-      <p>
-        We sent a link to your email to verify your account, but you haven't
-        clicked it yet. If you don't see it, be sure to check your spam folder.
-      </p>
-
-      {sendEmailVerification.status === "success" ? (
-        <Alert variant="success">Check your email!</Alert>
-      ) : null}
-
-      {sendEmailVerification.status === "error" ? (
-        <Alert variant="danger">{sendEmailVerification.error?.message}</Alert>
-      ) : null}
-
-      {sendEmailVerification.status !== "success" ? (
-        <LoadingButton
-          variant="light"
-          loading={sendEmailVerification.loading}
-          onClick={() => sendEmailVerification.execute(user)}
-        >
-          Send Another Link
-        </LoadingButton>
-      ) : null}
+      <div className="px-5 pt-2 pb-4">
+        <p>
+          We sent a link to your email to verify your account, but you haven't
+          clicked it yet. If you don't see it, be sure to check your spam
+          folder.
+        </p>
+
+        {sendEmailVerification.status === "success" ? (
+          <Alert variant="success">Check your email!</Alert>
+        ) : null}
+
+        {sendEmailVerification.status === "error" ? (
+          <Alert variant="danger">{sendEmailVerification.error?.message}</Alert>
+        ) : null}
+
+        {sendEmailVerification.status !== "success" ? (
+          <LoadingButton
+            variant="light"
+            loading={sendEmailVerification.loading}
+            onClick={() => sendEmailVerification.execute(user)}
+          >
+            Send Another Link
+          </LoadingButton>
+        ) : null}
+      </div>
     </TitledSectionCard>
   )
 }