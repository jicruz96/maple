--- conflicted
+++ resolved
@@ -8,11 +8,7 @@
 import { Internal } from "components/links"
 import { useProfile, ProfileHook } from "components/db"
 import { FollowButton } from "./FollowButton"
-<<<<<<< HEAD
 import { useFlags } from "components/featureFlags"
-=======
-import { flags } from "components/featureFlags"
->>>>>>> ddc58d03
 
 export const StyledButton = styled(Button).attrs(props => ({
   className: `col-12 d-flex align-items-center justify-content-center py-3 text-nowrap`,
@@ -95,19 +91,8 @@
 }
 
 export function ProfileButtonsOrg({ isUser }: { isUser: boolean }) {
-<<<<<<< HEAD
   const { followOrg } = useFlags()
   return (
     <>{isUser ? <EditProfileButton /> : followOrg ? <FollowButton /> : null}</>
-=======
-  return (
-    <>
-      {isUser ? (
-        <EditProfileButton />
-      ) : flags().followOrg ? (
-        <FollowButton />
-      ) : null}
-    </>
->>>>>>> ddc58d03
   )
 }