--- conflicted
+++ resolved
@@ -28,23 +28,11 @@
     profile?.role === "organization" ||
     profile?.role === "pendingUpgrade" ||
     false
-<<<<<<< HEAD
-
-  const [isProfilePublic, setIsProfilePublic] = useState<boolean>(false)
-
-  useEffect(() => {
-    setIsProfilePublic(profile?.public ? profile.public : false)
-  }, [profile?.public])
-
-=======
->>>>>>> 62d1b5ba
   const testimony = usePublishedTestimonyListing({
     uid: profileprops.id
   })
   const { t } = useTranslation("profile")
 
-<<<<<<< HEAD
-=======
   const [isProfilePublic, onProfilePublicityChanged] = useState<
     boolean | undefined
   >(false)
@@ -63,7 +51,6 @@
     onProfilePublicityChanged(profile?.public)
   }, [profile?.public])
 
->>>>>>> 62d1b5ba
   const bannerContent = isProfilePublic ? (
     <Banner> {t("content.publicProfile")} </Banner>
   ) : (
@@ -85,20 +72,12 @@
               <StyledContainer>
                 <ProfileHeader
                   isMobile={isMobile}
-<<<<<<< HEAD
-                  isOrg={isOrg || false}
-                  isProfilePublic={isProfilePublic}
-                  setIsProfilePublic={setIsProfilePublic}
-                  isUser={isUser}
-                  profileid={profileprops.id}
-=======
                   uid={user?.uid}
                   profileId={profileprops.id}
                   isUser={isUser}
                   isOrg={isOrg}
                   isProfilePublic={isProfilePublic}
                   onProfilePublicityChanged={onProfilePublicityChanged}
->>>>>>> 62d1b5ba
                   profile={profile}
                 />
 
