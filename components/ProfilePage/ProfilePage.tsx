import { ProfileAboutSection } from "./ProfileAboutSection"
import { useMediaQuery } from "usehooks-ts"
import { useAuth } from "../auth"
import { Col, Row, Spinner } from "../bootstrap"
import {
  ProfileMember,
  usePublicProfile,
  usePublishedTestimonyListing
} from "../db"
import { Banner } from "../shared/StyledSharedComponents"
import ViewTestimony from "../TestimonyCard/ViewTestimony"
import { ProfileLegislators } from "./ProfileLegislators"
import { StyledContainer } from "./StyledProfileComponents"
import { ProfileHeader } from "./ProfileHeader"
import ErrorPage from "next/error"
import { VerifyAccountSection } from "./VerifyAccountSection"
import { useTranslation } from "next-i18next"

export function ProfilePage(profileprops: {
  id: string
  verifyisorg?: boolean
}) {
  const { user } = useAuth()
  const { result: profile, loading } = usePublicProfile(
    profileprops.id,
    profileprops.verifyisorg
  )

  const rep: ProfileMember = {
    district: "district",
    id: "id",
    name: "representative person"
  }

  const isMobile = useMediaQuery("(max-width: 768px)")
  const isUser = user?.uid === profileprops.id
  const isOrg: boolean =
    profile?.role === "organization" ||
    profile?.role === "pendingUpgrade" ||
    false

  const testimony = usePublishedTestimonyListing({
    uid: profileprops.id
  })
  const { t } = useTranslation("profile")

  return (
    <>
      {loading ? (
        <Row>
          <Spinner animation="border" className="mx-auto" />
        </Row>
      ) : (
        <>
          {profile ? (
            <>
              {isUser && <Banner> {t("content.viewingProfile")} </Banner>}
              <StyledContainer>
                <ProfileHeader
                  isUser={isUser}
                  isOrg={isOrg || false}
                  isMobile={isMobile}
<<<<<<< HEAD
                  profileid={profileprops.id}
=======
                  uid={user?.uid}
                  profileId={profileprops.id}
>>>>>>> 5e6c26d2
                  profile={profile}
                />

                {isUser && !user.emailVerified ? (
                  <Row>
                    <Col>
                      <VerifyAccountSection className="mb-4" user={user} />
                    </Col>
                  </Row>
                ) : null}

                <Row>
                  <Col className={`${isMobile && "mb-4"}`}>
                    <ProfileAboutSection
                      isOrg={isOrg}
                      profile={profile}
                      isMobile={isMobile}
                    />
                  </Col>
                  {!isOrg && (
                    <Col xs={12} md={4}>
                      <ProfileLegislators
                        rep={profile?.representative}
                        senator={profile?.senator}
                        className={`h-100`}
                      />
                    </Col>
                  )}
                </Row>

                <Row className="pt-4">
                  <Col xs={12}>
                    <ViewTestimony
                      {...testimony}
                      onProfilePage={true}
                      className="mb-4"
                      isOrg={isOrg}
                    />
                  </Col>
                </Row>
              </StyledContainer>
            </>
          ) : (
            <ErrorPage statusCode={404} withDarkMode={false} />
          )}
        </>
      )}{" "}
    </>
  )
}<|MERGE_RESOLUTION|>--- conflicted
+++ resolved
@@ -60,12 +60,8 @@
                   isUser={isUser}
                   isOrg={isOrg || false}
                   isMobile={isMobile}
-<<<<<<< HEAD
-                  profileid={profileprops.id}
-=======
                   uid={user?.uid}
                   profileId={profileprops.id}
->>>>>>> 5e6c26d2
                   profile={profile}
                 />
 
