import { useTranslation } from "next-i18next"
import { useState, useEffect } from "react"
import { useMediaQuery } from "usehooks-ts"
import { useAuth } from "../auth"
import { Col, Row, Spinner } from "../bootstrap"
import { usePublicProfile, usePublishedTestimonyListing } from "../db"
import { Banner } from "../shared/StyledSharedComponents"
import ViewTestimony from "../TestimonyCard/ViewTestimony"
import { ProfileAboutSection } from "./ProfileAboutSection"
import { ProfileLegislators } from "./ProfileLegislators"
import { StyledContainer } from "./StyledProfileComponents"
import { ProfileHeader } from "./ProfileHeader"
import { VerifyAccountSection } from "./VerifyAccountSection"
import ErrorPage from "next/error"

export function ProfilePage(profileprops: {
  id: string
  verifyisorg?: boolean
}) {
  const { user } = useAuth()
  const { result: profile, loading } = usePublicProfile(
    profileprops.id,
    profileprops.verifyisorg
  )
  const isMobile = useMediaQuery("(max-width: 768px)")
  const isUser = user?.uid === profileprops.id
  const isOrg: boolean =
    profile?.role === "organization" ||
    profile?.role === "pendingUpgrade" ||
    false
  const testimony = usePublishedTestimonyListing({
    uid: profileprops.id
  })
  const { t } = useTranslation("profile")

  const [isProfilePublic, onProfilePublicityChanged] = useState<
    boolean | undefined
  >(false)

  /* profile?.public will not cause the <Banner> component to properly rerender 
     to show current "publicity" when the "Make Public/Private" button is used.  
     The leads to the <Banner> displaying incorrect/unsynced information. 
     
     A state variable is used to enforce a rerender on profile update when publicity
     button is used.

     see variable: bannerContent, onProfilePublicityChanged
   */

  useEffect(() => {
    onProfilePublicityChanged(profile?.public)
  }, [profile?.public])

  const bannerContent = isProfilePublic ? (
    <Banner> {t("content.publicProfile")} </Banner>
  ) : (
    <Banner> {t("content.privateProfile")} </Banner>
  )

  return (
    <>
      {loading ? (
        <Row>
          <Spinner animation="border" className="mx-auto" />
        </Row>
      ) : (
        <>
          {profile ? (
            <>
              {isUser && <Banner> {t("content.viewingProfile")} </Banner>}
              {isUser && bannerContent}
              <StyledContainer>
                <ProfileHeader
                  isMobile={isMobile}
<<<<<<< HEAD
                  uid={user?.uid}
                  profileId={profileprops.id}
=======
                  isOrg={isOrg || false}
                  isProfilePublic={isProfilePublic}
                  onProfilePublicityChanged={onProfilePublicityChanged}
                  isUser={isUser}
                  profileid={profileprops.id}
>>>>>>> 01bd9594
                  profile={profile}
                />

                {isUser && !user.emailVerified ? (
                  <Row>
                    <Col>
                      <VerifyAccountSection className="mb-4" user={user} />
                    </Col>
                  </Row>
                ) : null}

                <Row>
                  <Col className={`${isMobile && "mb-4"}`}>
                    <ProfileAboutSection
                      isOrg={isOrg}
                      profile={profile}
                      isMobile={isMobile}
                    />
                  </Col>
                  {!isOrg && (
                    <Col xs={12} md={5}>
                      <ProfileLegislators
                        rep={profile?.representative}
                        senator={profile?.senator}
                        className={`h-100`}
                      />
                    </Col>
                  )}
                </Row>

                <Row className="pt-4">
                  <Col xs={12}>
                    <ViewTestimony
                      {...testimony}
                      onProfilePage={true}
                      className="mb-4"
                      isOrg={isOrg}
                    />
                  </Col>
                </Row>
              </StyledContainer>
            </>
          ) : (
            <ErrorPage statusCode={404} withDarkMode={false} />
          )}
        </>
      )}
    </>
  )
}<|MERGE_RESOLUTION|>--- conflicted
+++ resolved
@@ -72,16 +72,9 @@
               <StyledContainer>
                 <ProfileHeader
                   isMobile={isMobile}
-<<<<<<< HEAD
                   uid={user?.uid}
                   profileId={profileprops.id}
-=======
-                  isOrg={isOrg || false}
-                  isProfilePublic={isProfilePublic}
-                  onProfilePublicityChanged={onProfilePublicityChanged}
-                  isUser={isUser}
-                  profileid={profileprops.id}
->>>>>>> 01bd9594
+
                   profile={profile}
                 />
 
