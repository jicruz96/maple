--- conflicted
+++ resolved
@@ -132,12 +132,9 @@
       await Promise.all([
         setProfile(credentials.user.uid, {
           fullName: credentials.user.displayName ?? "New User",
-<<<<<<< HEAD
           notificationFrequency: "Monthly",
-          email: credentials.user.email
-=======
+          email: credentials.user.email,
           public: true
->>>>>>> 01bd9594
         })
       ])
     }
