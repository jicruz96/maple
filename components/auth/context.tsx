import { User } from "firebase/auth"
import { useRouter } from "next/router"
import React, {
  createContext,
  useContext,
  useEffect,
  useMemo,
  useState
} from "react"
import { auth } from "../firebase"
import { Claim } from "./types"

interface AuthState {
  /** null if the user is signed out, undefined if the auth state hasn't been
   * initialized */
  user: User | null | undefined
  /** Only set if authenticated */
  claims?: Claim
  /** True iff user is signed in */
  authenticated: boolean
}

const AuthContext = createContext<AuthState>(undefined!)

export const AuthProvider: React.FC = ({ children }) => {
  const auth = useAuthenticationHook()
  return <AuthContext.Provider value={auth}>{children}</AuthContext.Provider>
}

export function useAuth() {
  return useContext(AuthContext)
}

function useAuthenticationHook(): AuthState {
  const [user, setUser] = useState<User | null | undefined>(undefined)
<<<<<<< HEAD
  const [claims, setClaims] = useState<Claim | undefined>(undefined)
  useEffect(
    () =>
      auth.onAuthStateChanged(async user => {
        let claims: Claim | undefined = undefined
        if (user) {
          const token = await user.getIdTokenResult()
          const fromToken = Claim.validate(token.claims)
          if (fromToken.success) claims = fromToken.value
        }
        setClaims(claims)
        setUser(user)
      }),
    []
  )
=======
  useEffect(() => {
    const unsubscribe = auth.onAuthStateChanged(user => {
      setUser(user)
    })

    return unsubscribe
  }, [])
>>>>>>> 3e75be14
  return useMemo(
    () => ({
      user,
      claims,
      authenticated: !!user
    }),
    [claims, user]
  )
}

/**
 * Renders the given component if authenticated, otherwise redirects.
 */
export function requireAuth(Component: React.FC<{ user: User }>) {
  return function ProtectedRoute() {
    const { user } = useAuth()
    const router = useRouter()
    useEffect(() => {
      if (user === null) {
        router.push({ pathname: "/" })
      }
    }, [router, user])

    return user ? <Component user={user} /> : null
  }
}<|MERGE_RESOLUTION|>--- conflicted
+++ resolved
@@ -33,7 +33,6 @@
 
 function useAuthenticationHook(): AuthState {
   const [user, setUser] = useState<User | null | undefined>(undefined)
-<<<<<<< HEAD
   const [claims, setClaims] = useState<Claim | undefined>(undefined)
   useEffect(
     () =>
@@ -49,15 +48,6 @@
       }),
     []
   )
-=======
-  useEffect(() => {
-    const unsubscribe = auth.onAuthStateChanged(user => {
-      setUser(user)
-    })
-
-    return unsubscribe
-  }, [])
->>>>>>> 3e75be14
   return useMemo(
     () => ({
       user,
