import React from "react"
import UserTestimonies from "../UserTestimonies/UserTestimonies"
import { useAuth } from "../../components/auth"
<<<<<<< HEAD
import { useBill, usePublishedTestimonyListing } from "../db"
import { useRouter } from "next/router"

const TestimonyRow = ({ testimony }) => {
  const { result: bill } = useBill(testimony.billId)
  const router = useRouter()

  if (!bill) {
    return null
  } else {
    return (
      <tr>
        <td>{testimony.position}</td>
        <td>
          <Button
            variant="primary"
            onClick={() => router.push(`/bill?id=${testimony.billId}`)}
          >
            {testimony.billId}
          </Button>
        </td>
        <td>{testimony.publishedAt.toDate().toLocaleString()}</td>
        <td>{testimony.content.substring(0, 100)}...</td>
        <td>
          <div className="d-flex">
            <ExpandTestimony bill={bill.content} testimony={testimony} />
            &nbsp;
            <EditTestimony
              className="ml-2"
              bill={bill.content}
              testimony={testimony}
            />
            &nbsp;
            <DeleteTestimony bill={bill.content} testimony={testimony} />
          </div>
        </td>
      </tr>
    )
  }
}
=======
>>>>>>> 61097af4

const MyTestimonies = () => {
  const { user, authenticated } = useAuth()
  const userUid = user ? user.uid : null
<<<<<<< HEAD
  const testimoniesResponse = usePublishedTestimonyListing({ uid: userUid })
  const testimonies =
    testimoniesResponse.status == "loading" ||
    testimoniesResponse.status == "error"
      ? []
      : testimoniesResponse.result
  const testimoniesComponent = !testimonies
    ? ""
    : testimonies.map((testimony, index) => {
        return <TestimonyRow testimony={testimony} key={index} />
      })

  return (
    <Container>
      <h1>Testimonies </h1>
      <Table responsive striped bordered hover>
        <thead>
          <tr>
            <th>Support</th>
            <th>Bill #</th>
            <th>Date Submitted</th>
            <th>Text</th>
          </tr>
        </thead>
        <tbody>{testimoniesComponent}</tbody>
      </Table>
    </Container>
  )
=======
  return <UserTestimonies authorId={userUid} />
>>>>>>> 61097af4
}

export default MyTestimonies<|MERGE_RESOLUTION|>--- conflicted
+++ resolved
@@ -1,85 +1,11 @@
 import React from "react"
 import UserTestimonies from "../UserTestimonies/UserTestimonies"
 import { useAuth } from "../../components/auth"
-<<<<<<< HEAD
-import { useBill, usePublishedTestimonyListing } from "../db"
-import { useRouter } from "next/router"
-
-const TestimonyRow = ({ testimony }) => {
-  const { result: bill } = useBill(testimony.billId)
-  const router = useRouter()
-
-  if (!bill) {
-    return null
-  } else {
-    return (
-      <tr>
-        <td>{testimony.position}</td>
-        <td>
-          <Button
-            variant="primary"
-            onClick={() => router.push(`/bill?id=${testimony.billId}`)}
-          >
-            {testimony.billId}
-          </Button>
-        </td>
-        <td>{testimony.publishedAt.toDate().toLocaleString()}</td>
-        <td>{testimony.content.substring(0, 100)}...</td>
-        <td>
-          <div className="d-flex">
-            <ExpandTestimony bill={bill.content} testimony={testimony} />
-            &nbsp;
-            <EditTestimony
-              className="ml-2"
-              bill={bill.content}
-              testimony={testimony}
-            />
-            &nbsp;
-            <DeleteTestimony bill={bill.content} testimony={testimony} />
-          </div>
-        </td>
-      </tr>
-    )
-  }
-}
-=======
->>>>>>> 61097af4
 
 const MyTestimonies = () => {
-  const { user, authenticated } = useAuth()
+  const { user } = useAuth()
   const userUid = user ? user.uid : null
-<<<<<<< HEAD
-  const testimoniesResponse = usePublishedTestimonyListing({ uid: userUid })
-  const testimonies =
-    testimoniesResponse.status == "loading" ||
-    testimoniesResponse.status == "error"
-      ? []
-      : testimoniesResponse.result
-  const testimoniesComponent = !testimonies
-    ? ""
-    : testimonies.map((testimony, index) => {
-        return <TestimonyRow testimony={testimony} key={index} />
-      })
-
-  return (
-    <Container>
-      <h1>Testimonies </h1>
-      <Table responsive striped bordered hover>
-        <thead>
-          <tr>
-            <th>Support</th>
-            <th>Bill #</th>
-            <th>Date Submitted</th>
-            <th>Text</th>
-          </tr>
-        </thead>
-        <tbody>{testimoniesComponent}</tbody>
-      </Table>
-    </Container>
-  )
-=======
   return <UserTestimonies authorId={userUid} />
->>>>>>> 61097af4
 }
 
 export default MyTestimonies