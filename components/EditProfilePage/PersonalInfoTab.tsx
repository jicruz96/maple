--- conflicted
+++ resolved
@@ -163,13 +163,8 @@
 
           <div className="mb-3">
             {/* {isOrg && <ImageInput />} */}
-<<<<<<< HEAD
-            <h4 className="mb-3 mt-5">{t("headings.socialMedia")}</h4>
-            <div className="row">
-=======
             <h4 className="mb-3 mt-5">{t("socialLinks.socialMedia")}</h4>
             <div className={`row ${styles.socialInputs}`}>
->>>>>>> a2bf2f3f
               <Input
                 label={t("socialLinks.twitter")}
                 defaultValue={social?.twitter}
@@ -205,11 +200,7 @@
             </div>
             {isOrg && (
               <>
-<<<<<<< HEAD
-                <h4 className="mb-3 mt-5">{t("headings.contactInfo")}</h4>
-=======
                 <h4 className="mb-3 mt-5">{t("contact.contactInfo")}</h4>
->>>>>>> a2bf2f3f
                 <Row>
                   <Input
                     label={t("contact.email")}
