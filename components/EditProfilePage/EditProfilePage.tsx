import { useTranslation } from "next-i18next"
import { useState } from "react"
import { TabPane } from "react-bootstrap"
import TabContainer from "react-bootstrap/TabContainer"
import { useAuth } from "../auth"
import { Button, Col, Container, Nav, Row, Spinner } from "../bootstrap"
import { GearButton } from "../buttons"
import {
  Profile,
  ProfileHook,
  useDraftTestimonyListing,
  useProfile,
  usePublishedTestimonyListing
} from "../db"
import { FollowingTab } from "./FollowingTab"
import { PersonalInfoTab } from "./PersonalInfoTab"
import ProfileSettingsModal from "./ProfileSettingsModal"
import {
  Header,
  StyledTabContent,
  StyledTabNav
} from "./StyledEditProfileComponents"
import { TestimoniesTab } from "./TestimoniesTab"
import { Banner } from "components/shared/StyledSharedComponents"
<<<<<<< HEAD
import { useTranslation } from "next-i18next"
import { isPending } from "@reduxjs/toolkit"
=======
>>>>>>> 67054db6

export function EditProfile() {
  const { user } = useAuth()
  const uid = user?.uid
  const result = useProfile()

  return result?.profile && uid ? (
    <EditProfileForm profile={result.profile} actions={result} uid={uid} />
  ) : (
    <Row>
      <Spinner animation="border" className="mx-auto" />
    </Row>
  )
}

export function EditProfileForm({
  profile,
  actions,
  uid
}: {
  profile: Profile
  actions: ProfileHook
  uid: string
}) {
  const {
    public: isPublic,
    notificationFrequency: notificationFrequency
  }: Profile = profile

  const [key, setKey] = useState("AboutYou")
  const [formUpdated, setFormUpdated] = useState(false)
  const [settingsModal, setSettingsModal] = useState<"show" | null>(null)
  const [notifications, setNotifications] = useState<
    "Daily" | "Weekly" | "Monthly" | "None"
  >(notificationFrequency ? notificationFrequency : "Monthly")
  const [isProfilePublic, setIsProfilePublic] = useState<false | true>(
    isPublic ? isPublic : false
  )

  const onSettingsModalOpen = () => {
    setSettingsModal("show")
    setNotifications(notificationFrequency ? notificationFrequency : "Monthly")
    setIsProfilePublic(isPublic ? isPublic : false)
  }

  const close = () => setSettingsModal(null)

  const publishedTestimonies = usePublishedTestimonyListing({
    uid: uid
  })

  const draftTestimonies = useDraftTestimonyListing({ uid: uid })

  const isOrg =
    profile.role === "organization" || profile.role === "pendingUpgrade"

  const isPendingUpgrade = profile.role === "pendingUpgrade"

  const { t } = useTranslation("editProfile")

  const tabs = [
    {
      title: t("tabs.personalInfo"),
      eventKey: "AboutYou",
      content: (
        <PersonalInfoTab
          profile={profile}
          actions={actions}
          uid={uid}
          isOrg={isOrg}
          setFormUpdated={setFormUpdated}
          className="mt-3 mb-4"
        />
      )
    },
    {
      title: t("tabs.testimonies"),
      eventKey: "Testimonies",
      content: (
        <TestimoniesTab
          publishedTestimonies={publishedTestimonies.items.result}
          draftTestimonies={draftTestimonies.result}
          className="mt-3 mb-4"
        />
      )
    },
    {
      title: "Following",
      eventKey: "Following",
      content: <FollowingTab className="mt-3 mb-4" />
    }
  ]

  return (
    <>
      {isPendingUpgrade && <Banner>{t("content.reqPending")}</Banner>}

      <Container>
        <Header>
          <Col>{t("header")}</Col>
          <Col className={`d-flex justify-content-end`}>
            <GearButton
              variant="outline-secondary"
              size="lg"
              className={`me-4 py-1`}
              disabled={!!formUpdated}
              onClick={() => onSettingsModalOpen()}
            >
              {t("Settings")}
            </GearButton>
            <Button
              className={`btn-lg py-1 ml-2 text-decoration-none`}
              disabled={!!formUpdated}
              href={`/profile?id=${uid}`}
            >
              {profile.role !== "organization"
                ? t("viewMyProfile")
                : t("viewOrgProfile")}
            </Button>
          </Col>
        </Header>
        <TabContainer activeKey={key} onSelect={(k: any) => setKey(k)}>
          <StyledTabNav>
            {tabs.map((t, i) => (
              <Nav.Item key={t.eventKey}>
                <Nav.Link
                  eventKey={t.eventKey}
                  className={`rounded-top m-0 p-0`}
                >
                  <p className={`my-0 ${i == 0 ? "" : "mx-4"}`}>{t.title}</p>
                  <hr className={`my-0`} />
                </Nav.Link>
              </Nav.Item>
            ))}
          </StyledTabNav>
          <StyledTabContent>
            {tabs.map(t => (
              <TabPane key={t.eventKey} title={t.title} eventKey={t.eventKey}>
                {t.content}
              </TabPane>
            ))}
          </StyledTabContent>
        </TabContainer>
        <ProfileSettingsModal
          actions={actions}
          role={profile.role}
          isProfilePublic={isProfilePublic}
          setIsProfilePublic={setIsProfilePublic}
          notifications={notifications}
          setNotifications={setNotifications}
          onHide={close}
          onSettingsModalClose={() => setSettingsModal(null)}
          show={settingsModal === "show"}
        />
      </Container>
    </>
  )
}<|MERGE_RESOLUTION|>--- conflicted
+++ resolved
@@ -22,11 +22,6 @@
 } from "./StyledEditProfileComponents"
 import { TestimoniesTab } from "./TestimoniesTab"
 import { Banner } from "components/shared/StyledSharedComponents"
-<<<<<<< HEAD
-import { useTranslation } from "next-i18next"
-import { isPending } from "@reduxjs/toolkit"
-=======
->>>>>>> 67054db6
 
 export function EditProfile() {
   const { user } = useAuth()
