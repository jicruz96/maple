--- conflicted
+++ resolved
@@ -15,9 +15,6 @@
 import { TitledSectionCard } from "../shared"
 import { deleteItem, FollowingQuery, Results } from "../shared/FollowingQueries"
 import { OrgIconSmall } from "./StyledEditProfileComponents"
-<<<<<<< HEAD
-import UnfollowModal, { UnfollowModalConfig } from "./UnfollowModal"
-=======
 import UnfollowModal from "./UnfollowModal"
 import { useTranslation } from "next-i18next"
 import { getFunctions, httpsCallable } from 'firebase/functions';
@@ -26,7 +23,6 @@
 
 const unfollowBillFunction = httpsCallable(functions, 'unfollowBill');
 const unfollowOrgFunction = httpsCallable(functions, 'unfollowOrg');
->>>>>>> 5e6c26d2
 
 type Props = {
   className?: string
@@ -69,13 +65,6 @@
   const [billsFollowing, setBillsFollowing] = useState<string[]>([])
   const [orgsFollowing, setOrgsFollowing] = useState<string[]>([])
 
-<<<<<<< HEAD
-  const handleQueryResults = useCallback(
-    (results: Results) => {
-      if (billsFollowing.length === 0 && results.bills.length != 0) {
-        setBillsFollowing(results.bills)
-      }
-=======
   const fetchFollowedItems = async () => {
     if (uid) {
       billsFollowingQuery();
@@ -94,7 +83,6 @@
       // doc.data() is never undefined for query doc snapshots
       billList.push(doc.data().billLookup)
     })
->>>>>>> 5e6c26d2
 
       if (orgsFollowing.length === 0 && results.orgs.length != 0) {
         setOrgsFollowing(results.orgs)
@@ -109,16 +97,7 @@
       : null
   }, [uid, setBillsFollowing, setOrgsFollowing, handleQueryResults])
 
-<<<<<<< HEAD
-  const handleUnfollowClick = async ({
-    uid,
-    unfollowItem
-  }: {
-    uid: string | undefined
-    unfollowItem: UnfollowModalConfig | null
-  }) => {
-    deleteItem({ uid, unfollowItem })
-=======
+
   const orgsFollowingQuery = async () => {
     const q = query(
       subscriptionRef,
@@ -130,15 +109,12 @@
       // doc.data() is never undefined for query doc snapshots
       orgsList.push(doc.data().orgLookup)
     })
->>>>>>> 5e6c26d2
 
     setBillsFollowing([])
     setOrgsFollowing([])
     setUnfollowItem(null)
   }
 
-<<<<<<< HEAD
-=======
   useEffect(() => {
     fetchFollowedItems();
   }, [billsFollowing, orgsFollowing]);
@@ -174,7 +150,7 @@
       setUnfollow(null);
     }
   }
->>>>>>> 5e6c26d2
+
   const { t } = useTranslation("editProfile")
   
 
@@ -186,12 +162,9 @@
             <h2>{t("follow.bills")}</h2>
             {billsFollowing.map((element: any) => (
               <FollowedItem
-<<<<<<< HEAD
-                key={element.billId}
-=======
+
                 key={index}
                 index = {index}
->>>>>>> 5e6c26d2
                 element={element}
                 setUnfollowItem={setUnfollowItem}
                 type={"bill"}
@@ -206,12 +179,9 @@
             <h2 className="pb-3">{t("follow.orgs")}</h2>
             {orgsFollowing.map((element: any) => (
               <FollowedItem
-<<<<<<< HEAD
-                key={element.profileid}
-=======
+
                 key={index}
                 index = {index}
->>>>>>> 5e6c26d2
                 element={element}
                 setUnfollowItem={setUnfollowItem}
                 type={"org"}
@@ -233,27 +203,16 @@
 }
 
 function FollowedItem({
-<<<<<<< HEAD
-=======
-  index, 
->>>>>>> 5e6c26d2
   element,
   setUnfollowItem,
   type
 }: {
-<<<<<<< HEAD
-=======
-  index: number 
->>>>>>> 5e6c26d2
   element: any
   setUnfollowItem: Dispatch<SetStateAction<UnfollowModalConfig | null>>
   type: string
 }) {
-<<<<<<< HEAD
-  const { result: profile, loading } = usePublicProfile(element.profileid)
-=======
+
   const { result: profile, loading } = usePublicProfile(element.profileId)
->>>>>>> 5e6c26d2
 
   let fullName = "default"
   if (profile?.fullName) {
@@ -261,11 +220,9 @@
   }
   
   return (
-<<<<<<< HEAD
-    <Styled>
-=======
+
     <Styled key={index}> 
->>>>>>> 5e6c26d2
+
       {type === "bill" ? (
         <>
           <StyledHeader
