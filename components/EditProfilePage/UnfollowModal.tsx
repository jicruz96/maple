--- conflicted
+++ resolved
@@ -2,11 +2,7 @@
 import styled from "styled-components"
 import { Button, Modal, Stack } from "../bootstrap"
 import { formatBillId } from "../formatting"
-<<<<<<< HEAD
 import { useTranslation } from "next-i18next"
-=======
-import { UnfollowModalConfig } from "./FollowingTab"
->>>>>>> e1854e27
 
 type Props = Pick<ModalProps, "show" | "onHide"> & {
   handleUnfollowClick: (unfollow: UnfollowModalConfig | null) => Promise<void>
@@ -22,11 +18,7 @@
   padding: 0.8rem;
 `
 
-<<<<<<< HEAD
 export default function UnfollowItem({
-=======
-export default function unfollow({
->>>>>>> e1854e27
   handleUnfollowClick,
   onHide,
   onUnfollowClose,
