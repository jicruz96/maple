import type { ModalProps } from "react-bootstrap"
import styled from "styled-components"
import { Button, Modal, Stack } from "../bootstrap"
import { formatBillId } from "../formatting"

type Props = Pick<ModalProps, "show" | "onHide"> & {
  handleUnfollowClick: ({
    uid,
    unfollowItem
  }: {
    uid: string | undefined
    unfollowItem: UnfollowModalConfig | null
  }) => Promise<void>
  onUnfollowClose: () => void
  uid: string | undefined
  unfollowItem: UnfollowModalConfig | null
}

export type UnfollowModalConfig = {
  court: number
  orgName: string
  type: string
  typeId: string
}

const StyledButton = styled(Button)`
  width: 110px;
`

const StyledModalBody = styled(Modal.Body)`
  padding: 0.8rem;
`

export default function unfollowItem({
  handleUnfollowClick,
  onHide,
  onUnfollowClose,
  show,
  uid,
  unfollowItem
}: Props) {

  const handleTopic = () => {
<<<<<<< HEAD
    if (unfollowItem?.type == "bill") {
      return ` Bill ${formatBillId(unfollowItem?.typeId)}`
    } else {
      return ` ${unfollowItem?.orgName}`
=======
    if (unfollow?.type == "bill") {
      return ` Bill ${formatBillId(unfollow?.typeId)}`
    } else if (unfollow?.type == "org") {
      return ` ${unfollow?.orgName}`
    } else {
      return 'Undefined'
>>>>>>> 5e6c26d2
    }
  }

  return (
    <Modal
      show={show}
      onHide={onHide}
      aria-labelledby="unfollow-modal"
      centered
    >
      <Modal.Header closeButton>
        <Modal.Title id="unfollow-modal">Unfollow</Modal.Title>
      </Modal.Header>
      <StyledModalBody className={`ms-auto me-auto`}>
        <Stack>
          Are you sure you want to unfollow
          {handleTopic()}?
        </Stack>
        <Stack className={`mt-4`} direction={`horizontal`}>
          <StyledButton
            className={`
                btn btn-sm btn-outline-secondary ms-auto py-1`}
            onClick={onUnfollowClose}
          >
            No
          </StyledButton>
          <StyledButton
            className={`
                btn btn-sm ms-3 me-auto py-1`}
            onClick={async () => {
              handleUnfollowClick({ uid, unfollowItem })
            }}
          >
            Yes
          </StyledButton>
        </Stack>
      </StyledModalBody>
    </Modal>
  )
}<|MERGE_RESOLUTION|>--- conflicted
+++ resolved
@@ -41,19 +41,14 @@
 }: Props) {
 
   const handleTopic = () => {
-<<<<<<< HEAD
-    if (unfollowItem?.type == "bill") {
-      return ` Bill ${formatBillId(unfollowItem?.typeId)}`
-    } else {
-      return ` ${unfollowItem?.orgName}`
-=======
+
     if (unfollow?.type == "bill") {
       return ` Bill ${formatBillId(unfollow?.typeId)}`
     } else if (unfollow?.type == "org") {
       return ` ${unfollow?.orgName}`
     } else {
       return 'Undefined'
->>>>>>> 5e6c26d2
+
     }
   }
 
