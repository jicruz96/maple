<<<<<<< HEAD
import { Dispatch, SetStateAction, useState } from "react"
=======
import { useTranslation } from "next-i18next"
import { Dispatch, SetStateAction } from "react"
>>>>>>> 01bd9594
import type { ModalProps } from "react-bootstrap"
import Dropdown from "react-bootstrap/Dropdown"
import styled from "styled-components"
import { Frequency } from "../auth"
import { Button, Col, Form, Image, Modal, Row, Stack } from "../bootstrap"
import { ProfileHook } from "../db"
import { Role } from "../auth"

type Props = Pick<ModalProps, "show" | "onHide"> & {
  actions: ProfileHook
  isProfilePublic: boolean
  role: Role
  setIsProfilePublic: Dispatch<SetStateAction<false | true>>
  notifications: Frequency
  setNotifications: Dispatch<
    SetStateAction<"Daily" | "Weekly" | "Monthly" | "None">
  >
  onSettingsModalClose: () => void
}

const StyledButton = styled(Button)`
  &:focus {
    color: white;
    background-color: #1a3185;
    border-color: white;
  }
  &:hover {
    color: #1a3185;
    background-color: white;
    border-color: #1a3185;
  }
  width: 110px;
`

const StyledOutlineButton = styled(Button)`
  &:focus {
    color: #1a3185;
    background-color: white;
    border-color: #1a3185;
  }
  &:hover {
    color: white;
    background-color: #1a3185;
    border-color: white;
  }
  width: 110px;
`

const StyledOutlineButton2 = styled(Button)`
  &:focus {
    color: #1a3185;
    background-color: white;
    border-color: #1a3185;
  }
  &:hover {
    color: white;
    background-color: #1a3185;
    border-color: white;
  }
`

const StyledDropdownToggle = styled(Dropdown.Toggle)`
  width: 110px;
`

const StyledModalBody = styled(Modal.Body)`
  padding: 0.8rem;
`

const StyledRow = styled(Row)`
  font-size: 12px;
`

function renderPrivacyText(role: Role, isPublic: boolean) {
  switch (role) {
    case "organization":
      return "Your profile is set to public. Others can view your profile page. Organization accounts cannot set their profile to private."
    case "pendingUpgrade":
      return "Your profile is private until your request to be an Organization account is approved."
    case "user":
      if (isPublic) {
        return "Your profile is currently public. Others can view your profile page"
      }
      return "Your profile is currently private. Your name is still associated with published testimonies but your profile page is hidden."
  }
}

export default function ProfileSettingsModal({
  actions,
  isProfilePublic,
  role,
  setIsProfilePublic,
  notifications,
  setNotifications,
  onHide,
  onSettingsModalClose,
  show
}: Props) {
  const handleSave = async () => {
    await updateProfile({ actions })
    onSettingsModalClose()
  }

  async function updateProfile({ actions }: { actions: ProfileHook }) {
    const { updateIsPublic } = actions
    const { updateNotification } = actions

    await updateIsPublic(isProfilePublic)
    await updateNotification(notifications)
  }

  // button classNames weren't otherwise properly updating on iOS
  let buttonSecondary = "btn-secondary"
  if (notifications === "None") {
    buttonSecondary = "btn-outline-secondary"
  }

  const privacyText = renderPrivacyText(role, isProfilePublic)
  const { t } = useTranslation("editProfile")

  const [notificationFrequency, setNotificationFrequency] = useState("Daily")

  return (
    <Modal
      show={show}
      onHide={onHide}
      aria-labelledby="notifications-modal"
      centered
    >
      <Modal.Header closeButton>
        <Modal.Title id="notifications-modal">{t("setting")}</Modal.Title>
      </Modal.Header>
      <StyledModalBody>
        <Form>
          <StyledRow className="p-2">
            <h5 className="p-0"> &nbsp; {t("forms.notification")}</h5>
            <hr className={`mt-0`} />
            <Col className={`col-8`}>{t("forms.notificationText")}</Col>
            <Col>
              {notifications === "None" ? (
                <StyledOutlineButton
                  className={`btn btn-sm d-flex justify-content-end ms-auto py-1 btn-outline-secondary`}
                  onClick={() => setNotifications("Monthly")}
                >
                  <Image
                    className={`pe-1`}
                    src="/mail-2.svg"
                    alt="open envelope with letter, toggles update frequency options"
                    width="22"
                    height="19"
                  />
                  {"Enable"}
                </StyledOutlineButton>
              ) : (
                <StyledButton
                  className={`btn btn-sm d-flex justify-content-end ms-auto py-1 btn-secondary`}
                  onClick={() => setNotifications("None")}
                >
                  <Image
                    className={`pe-1`}
                    src="/mail-icon-sized-for-buttons.svg"
                    alt="open envelope with letter, toggles update frequency options"
                    width="22"
                    height="19"
                  />
                  {"Enabled"}
                </StyledButton>
              )}
            </Col>
          </StyledRow>
          <StyledRow
            className={`p-2 ${notifications === "None" ? "invisible" : ""}`}
            direction={`horizontal`}
          >
            <Col className={`col-8`}>
              How often would you like to receive emails?
            </Col>
            <Col className={`d-flex justify-content-end`}>
              <Dropdown className={`d-inline-block ms-auto`}>
                <StyledDropdownToggle
                  className={`btn-sm py-1`}
                  variant="outline-secondary"
                  id="dropdown-basic"
                >
                  {notifications}
                </StyledDropdownToggle>
                <Dropdown.Menu>
                  <Dropdown.Item onClick={() => setNotifications("Daily")}>
                    Daily
                  </Dropdown.Item>
                  <Dropdown.Item onClick={() => setNotifications("Weekly")}>
                    Weekly
                  </Dropdown.Item>
                  <Dropdown.Item onClick={() => setNotifications("Monthly")}>
                    Monthly
                  </Dropdown.Item>
                </Dropdown.Menu>
              </Dropdown>
            </Col>
          </StyledRow>

          <StyledRow className="p-2">
            <h5 className="p-0">&nbsp; {t("privacySetting")}</h5>
            <hr />

            <Col>{privacyText}</Col>
            {role === "user" && (
              <Col xs={4}>
                <StyledButton
                  className={`w-100 btn-sm d-flex justify-content-center ms-auto py-1 ${
                    isProfilePublic ? "btn-outline-secondary" : "btn-secondary"
                  }`}
                  onClick={() =>
                    setIsProfilePublic(isProfilePublic ? false : true)
                  }
                >
                  {isProfilePublic
                    ? t("forms.makePrivate")
                    : t("forms.makePublic")}
                </StyledButton>
              </Col>
            )}
          </StyledRow>

          <Stack
            className={`d-flex justify-content-end pt-4`}
            direction={`horizontal`}
          >
            <Button className={`btn btn-sm mx-3 py-1`} onClick={handleSave}>
              {t("save")}
            </Button>
            <StyledOutlineButton2
              className={`btn btn-sm btn-outline-secondary py-1`}
              onClick={onSettingsModalClose}
            >
              {t("cancel")}
            </StyledOutlineButton2>
          </Stack>
        </Form>
      </StyledModalBody>
    </Modal>
  )
}<|MERGE_RESOLUTION|>--- conflicted
+++ resolved
@@ -1,9 +1,4 @@
-<<<<<<< HEAD
 import { Dispatch, SetStateAction, useState } from "react"
-=======
-import { useTranslation } from "next-i18next"
-import { Dispatch, SetStateAction } from "react"
->>>>>>> 01bd9594
 import type { ModalProps } from "react-bootstrap"
 import Dropdown from "react-bootstrap/Dropdown"
 import styled from "styled-components"
