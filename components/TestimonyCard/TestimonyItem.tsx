import { useTranslation } from "next-i18next"
import { ReactNode, useState } from "react"
import { ButtonProps } from "react-admin"
import { ToastContainer } from "react-bootstrap"
import Image from "react-bootstrap/Image"
import { useMediaQuery } from "usehooks-ts"

import { useReportTestimony } from "components/api/report"
import { formUrl } from "components/publish/hooks"
import { TestimonyContent } from "components/testimony"
import { trimContent } from "components/TestimonyCallout/TestimonyCallout"
import { ViewAttachment } from "components/ViewAttachment"
import { Button, Col, Row, Stack } from "../bootstrap"
import { Testimony } from "../db"
import { Internal, maple } from "../links"
import { BillInfoHeader } from "./BillInfoHeader"
import { ReportModal, RequestDeleteOwnTestimonyModal } from "./ReportModal"
import ReportToast from "./ReportToast"
import { UserInfoHeader } from "./UserInfoHeader"

type FooterButtonProps = Omit<ButtonProps, "children"> & {
  className?: string
  children?: ReactNode
}

const FooterButton = ({
  variant = "text",
  className,
  children
}: FooterButtonProps) => {
  return (
    <Button
      className={`text-decoration-none m-0 p-0 ${className}`}
      variant={variant}
    >
      {children}
    </Button>
  )
}

export const TestimonyItem = ({
  testimony,
  isUser,
  onProfilePage
}: {
  testimony: Testimony
  isUser: boolean
  onProfilePage: boolean
}) => {
  const isMobile = useMediaQuery("(max-width: 768px)")
  const publishedDate = testimony.publishedAt
    ? testimony.publishedAt.toDate().toLocaleDateString()
    : ""

  const billLink = maple.bill({
    id: testimony.billId,
    court: testimony.court
  })

  const [isReporting, setIsReporting] = useState(false)
  const reportMutation = useReportTestimony()
  const didReport = reportMutation.isError || reportMutation.isSuccess

  const testimonyContent =
    testimony.content ??
    "This draft has no content. Click Edit to add your testimony."

  const snippetChars = 500
  const [showAllTestimony, setShowAllTestimony] = useState(false)
  const snippet = showAllTestimony
    ? testimonyContent
    : trimContent(testimonyContent.slice(0, snippetChars), snippetChars)
  const canExpand = snippet.length !== testimonyContent.length

  const { t } = useTranslation("testimony")

  const IconSpacer = () => {
    /* this image does not appear to display anything,      *
     * however it acts as a spacing element                 *
     *                                                      *
     * removing this image will throw off the alignment vs  *
     * the nearby elements that contain visible icons      */

    return (
      <Image
        className="ms-auto align-self-center"
        src="/edit-testimony.svg"
        alt=""
        height={40}
        width={0}
      />
    )
  }

  return (
    <div className={`py-3 px-2 ${onProfilePage && "border-bottom border-2"}`}>
      <div className={`border-0 h5 d-flex`}>
        {isMobile && isUser && (
          <>
<<<<<<< HEAD
            {/**
             * visually-hidden until delete is ready at a later stage
             */}
            <Internal
              className={`styles.link, visually-hidden`}
              href={billLink}
            >
              <Image
                className="px-2 align-self-center"
                src="/delete-testimony.svg"
                alt={t("testimonyItem.deleteIcon") ?? "Delete testimony icon"}
=======
            <Internal
              className={`text-decoration-none`}
              href={formUrl(testimony.billId, testimony.court)}
            >
              <Image
                className="px-2 ms-auto align-self-center"
                src="/edit-testimony.svg"
                alt={t("testimonyItem.editIcon") ?? "Edit icon"}
>>>>>>> b6d616f5
                height={50}
                width={50}
              />
            </Internal>
          </>
        )}
      </div>
      <Stack gap={1}>
        <Row className={`justify-content-between align-items-center`}>
          {onProfilePage ? (
            <BillInfoHeader
              testimony={testimony}
              billLink={billLink}
              publishedDate={publishedDate}
            />
          ) : (
            <UserInfoHeader
              testimony={testimony}
              billLink={billLink}
              publishedDate={publishedDate}
            />
          )}
        </Row>
        <Row className={`col m2`}>
          <TestimonyContent className="col m2" testimony={snippet} />
        </Row>
        <Row xs="auto" className={`d-flex align-items-center`}>
          {canExpand && (
            <Col className="justify-content-end d-flex">
              <FooterButton
                variant="text"
                onClick={() => setShowAllTestimony(true)}
              >
                {t("testimonyItem.expand")}
                <IconSpacer />
              </FooterButton>
            </Col>
          )}
          {testimony.id && (
            <Col>
              <FooterButton variant="text">
                <Internal
                  className={`text-decoration-none`}
                  href={maple.testimony({ publishedId: testimony.id })}
                >
                  {t("testimonyItem.moreDetails")}
                  <IconSpacer />
                </Internal>
              </FooterButton>
            </Col>
          )}
          {testimony.attachmentId && (
            <Col className="d-flex">
              <FooterButton variant="text">
                <ViewAttachment testimony={testimony} />

                {/* Current bug Issue #1564 makes this instance of IconSpacer hard to test *
                 * Please revisit once #1564 is resolved                                  */}
                <IconSpacer />
              </FooterButton>
            </Col>
          )}
          <Col xs="auto">
            <FooterButton variant="text" onClick={() => setIsReporting(true)}>
              Report
              <IconSpacer />
            </FooterButton>
          </Col>
          {isUser && !isMobile && (
            <Col>
              <FooterButton variant="text">
                <Internal
                  className={`text-decoration-none text-secondary`}
                  href={formUrl(testimony.billId, testimony.court)}
                >
                  Edit
                  <Image
                    className="px-2 ms-auto align-self-center"
                    src="/edit-testimony.svg"
                    alt={t("testimonyItem.editIcon") ?? "Edit icon"}
                    height={40}
                    width={40}
                  />
                </Internal>
              </FooterButton>
            </Col>
          )}

          {isUser && (
            <Col>
              <FooterButton variant="link">
                <Internal
                  className={styles.link}
                  href={formUrl(testimony.billId, testimony.court)}
                >
                  Edit
                  <Image
                    className="px-2 ms-auto align-self-center"
                    src="/edit-testimony.svg"
                    alt={t("testimonyItem.editIcon") ?? "Edit icon"}
                    height={40}
                    width={40}
                  />
                </Internal>
              </FooterButton>
            </Col>
          )}
        </Row>
      </Stack>

      {isReporting &&
        (isUser ? (
          <RequestDeleteOwnTestimonyModal
            onClose={() => setIsReporting(false)}
            onReport={report => reportMutation.mutate({ report, testimony })}
            isLoading={reportMutation.isLoading}
          />
        ) : (
          <ReportModal
            onClose={() => setIsReporting(false)}
            onReport={report => {
              reportMutation.mutate({ report, testimony })
            }}
            isLoading={reportMutation.isLoading}
            additionalInformationLabel="Additional information:"
            reasons={[
              t("reportModal.personalInformation"),
              t("reportModal.offensive"),
              t("reportModal.violent"),
              t("reportModal.spam"),
              t("reportModal.phishing")
            ]}
          />
        ))}
      <div
        style={{
          position: "fixed",
          top: 20,
          right: 20,
          bottom: 20,
          left: 20,
          pointerEvents: "none"
        }}
      >
        <ToastContainer position={"top-center"} style={{ zIndex: 1 }}>
          {didReport && <ReportToast isSuccessful={reportMutation.isSuccess} />}
        </ToastContainer>
      </div>
    </div>
  )
}<|MERGE_RESOLUTION|>--- conflicted
+++ resolved
@@ -97,19 +97,6 @@
       <div className={`border-0 h5 d-flex`}>
         {isMobile && isUser && (
           <>
-<<<<<<< HEAD
-            {/**
-             * visually-hidden until delete is ready at a later stage
-             */}
-            <Internal
-              className={`styles.link, visually-hidden`}
-              href={billLink}
-            >
-              <Image
-                className="px-2 align-self-center"
-                src="/delete-testimony.svg"
-                alt={t("testimonyItem.deleteIcon") ?? "Delete testimony icon"}
-=======
             <Internal
               className={`text-decoration-none`}
               href={formUrl(testimony.billId, testimony.court)}
@@ -118,7 +105,6 @@
                 className="px-2 ms-auto align-self-center"
                 src="/edit-testimony.svg"
                 alt={t("testimonyItem.editIcon") ?? "Edit icon"}
->>>>>>> b6d616f5
                 height={50}
                 width={50}
               />
