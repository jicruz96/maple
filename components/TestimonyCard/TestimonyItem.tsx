--- conflicted
+++ resolved
@@ -1,7 +1,6 @@
 import { trimContent } from "components/TestimonyCallout/TestimonyCallout"
 import { ViewAttachment } from "components/ViewAttachment"
 import { useReportTestimony } from "components/api/report"
-import { flags } from "components/featureFlags"
 import { formUrl } from "components/publish/hooks"
 import { TestimonyContent } from "components/testimony"
 import { useTranslation } from "next-i18next"
@@ -15,48 +14,8 @@
 import { Internal, maple } from "../links"
 import { BillInfoHeader } from "./BillInfoHeader"
 import { ReportModal, RequestDeleteOwnTestimonyModal } from "./ReportModal"
-<<<<<<< HEAD
 import ReportToast from "./ReportToast"
 import { UserInfoHeader } from "./UserInfoHeader"
-=======
-import { useState } from "react"
-import { TestimonyContent } from "components/testimony"
-import { ViewAttachment } from "components/ViewAttachment"
-import styles from "./ViewTestimony.module.css"
-import { UseAsyncReturn } from "react-async-hook"
-import { useTranslation } from "next-i18next"
-import { trimContent } from "components/TestimonyCallout/TestimonyCallout"
-
-const FooterButton = styled(Button)`
-  margin: 0;
-  padding: 0;
-  text-decoration: none;
-`
-const StyledCol = styled(Col)`
-  font-size: 0.75rem;
-
-  .choice {
-    padding: 0.2rem 0.5rem 0.2rem 0.5rem;
-    border-radius: 0.75rem;
-    color: white;
-    margin: 0;
-    font-size: 0.75rem;
-
-    align-items: center;
-  }
-`
-
-const ArchiveTestimonyConfirmation = ({
-  show,
-  onHide,
-  archiveTestimony
-}: {
-  show: boolean
-  onHide: () => void
-  archiveTestimony: UseAsyncReturn<void, []> | undefined
-}) => {
-  const { t } = useTranslation("testimony")
->>>>>>> 682fd08f
 
 type FooterButtonProps = Omit<ButtonProps, "children"> & {
   className?: string
@@ -203,21 +162,11 @@
             </>
           )}
           {/* report */}
-<<<<<<< HEAD
-          {flags().reportTestimony && (
-            <Col xs="auto">
-              <FooterButton variant="text" onClick={() => setIsReporting(true)}>
-                Report
-              </FooterButton>
-            </Col>
-          )}
-=======
           <Col xs="auto">
-            <FooterButton variant="link" onClick={() => setIsReporting(true)}>
+            <FooterButton variant="text" onClick={() => setIsReporting(true)}>
               Report
             </FooterButton>
           </Col>
->>>>>>> 682fd08f
         </Row>
       </Stack>
 
