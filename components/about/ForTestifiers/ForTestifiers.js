import { Container, Row, Col } from "../../bootstrap"
import AboutPagesCard from "../../AboutPagesCard/AboutPagesCard"
import {
  WhyMAPLECardContent,
  BenefitsCardContent,
  ChallengeCardContent
} from "../ForTestifiersCardContent/ForTestifiersCardContent"
<<<<<<< HEAD
import { useAuth } from "components/auth"

const ForTestifiers = () => {
  const { authenticated } = useAuth()
=======
import { useTranslation } from "next-i18next"

const ForTestifiers = () => {
  const { t } = useTranslation("fortestifiers")
>>>>>>> bbaf1fef

  return (
    <Container>
      <Row>
        <Col>
          <h1 className="fw-bold m-5">{t("title")}</h1>
          <AboutPagesCard title={t("callToAction.header")}>
            <WhyMAPLECardContent />
          </AboutPagesCard>
          <AboutPagesCard title={t("benefits.header")}>
            <BenefitsCardContent />
          </AboutPagesCard>
<<<<<<< HEAD
          {!authenticated && (
            <AboutPagesCard title="Get started with MAPLE today!">
              <ChallengeCardContent />
            </AboutPagesCard>
          )}
=======
          <AboutPagesCard title={t("challenge.header")}>
            <ChallengeCardContent />
          </AboutPagesCard>
>>>>>>> bbaf1fef
        </Col>
      </Row>
    </Container>
  )
}

export default ForTestifiers<|MERGE_RESOLUTION|>--- conflicted
+++ resolved
@@ -5,17 +5,12 @@
   BenefitsCardContent,
   ChallengeCardContent
 } from "../ForTestifiersCardContent/ForTestifiersCardContent"
-<<<<<<< HEAD
 import { useAuth } from "components/auth"
-
-const ForTestifiers = () => {
-  const { authenticated } = useAuth()
-=======
 import { useTranslation } from "next-i18next"
 
 const ForTestifiers = () => {
   const { t } = useTranslation("fortestifiers")
->>>>>>> bbaf1fef
+  const { authenticated } = useAuth()
 
   return (
     <Container>
@@ -28,17 +23,11 @@
           <AboutPagesCard title={t("benefits.header")}>
             <BenefitsCardContent />
           </AboutPagesCard>
-<<<<<<< HEAD
           {!authenticated && (
-            <AboutPagesCard title="Get started with MAPLE today!">
+            <AboutPagesCard title={t("challenge.header")}>
               <ChallengeCardContent />
             </AboutPagesCard>
           )}
-=======
-          <AboutPagesCard title={t("challenge.header")}>
-            <ChallengeCardContent />
-          </AboutPagesCard>
->>>>>>> bbaf1fef
         </Col>
       </Row>
     </Container>
