import { useEffect, useMemo, useState } from "react"
<<<<<<< HEAD
import * as ops from "./operations"
import { BillContent, MemberContent } from "./types"
=======
import { getBill, listBills } from "./operations"
import { Bill } from "./types"
>>>>>>> 660a59f0

export function useBills() {
  const [bills, setBills] = useState<BillContent[] | undefined>(undefined)

  useEffect(() => {
    const fetchBills = async () => {
      if (bills === undefined) {
        const fetched = await ops.listBills(10)
        setBills(fetched)
      }
    }
    fetchBills()
  }, [bills])

  return useMemo(
    () => ({
      bills,
      loading: bills === undefined
    }),
    [bills]
  )
}

<<<<<<< HEAD
export function useMember(memberCode: string) {
  const [member, setMember] = useState<MemberContent | undefined>(undefined)

  useEffect(() => {
    const fetchResource = async () => {
      if (member?.MemberCode !== memberCode) {
        const fetched = await ops.getMember(memberCode)
        setMember(fetched)
      }
    }
    fetchResource()
  }, [member, memberCode])

  return useMemo(
    () => ({
      member,
      loading: member === undefined
    }),
    [member]
=======
export function useBill(id: string) {
  const [bill, setBill] = useState<Bill | undefined>(undefined)

  useEffect(() => {
    const fetchBill = async () => {
      if (bill?.BillNumber !== id) {
        const fetched = await getBill(id)
        setBill(fetched)
      }
    }
    fetchBill()
  }, [bill, id])

  return useMemo(
    () => ({
      bill,
      loading: bill === undefined
    }),
    [bill]
>>>>>>> 660a59f0
  )
}<|MERGE_RESOLUTION|>--- conflicted
+++ resolved
@@ -1,11 +1,6 @@
 import { useEffect, useMemo, useState } from "react"
-<<<<<<< HEAD
 import * as ops from "./operations"
 import { BillContent, MemberContent } from "./types"
-=======
-import { getBill, listBills } from "./operations"
-import { Bill } from "./types"
->>>>>>> 660a59f0
 
 export function useBills() {
   const [bills, setBills] = useState<BillContent[] | undefined>(undefined)
@@ -29,7 +24,6 @@
   )
 }
 
-<<<<<<< HEAD
 export function useMember(memberCode: string) {
   const [member, setMember] = useState<MemberContent | undefined>(undefined)
 
@@ -49,14 +43,16 @@
       loading: member === undefined
     }),
     [member]
-=======
+  )
+}
+
 export function useBill(id: string) {
-  const [bill, setBill] = useState<Bill | undefined>(undefined)
+  const [bill, setBill] = useState<BillContent | undefined>(undefined)
 
   useEffect(() => {
     const fetchBill = async () => {
       if (bill?.BillNumber !== id) {
-        const fetched = await getBill(id)
+        const fetched = await ops.getBill(id)
         setBill(fetched)
       }
     }
@@ -69,6 +65,5 @@
       loading: bill === undefined
     }),
     [bill]
->>>>>>> 660a59f0
   )
 }