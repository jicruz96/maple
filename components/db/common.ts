--- conflicted
+++ resolved
@@ -26,7 +26,10 @@
 
 export type Maybe<T> = T | null | undefined
 
-<<<<<<< HEAD
+export function midnight() {
+  return now().set({ hour: 0, minute: 0, second: 0, millisecond: 0 }).toJSDate()
+}
+
 // In particular, reject "/" in ID strings
 const simpleId = /^[A-Za-z0-9-_]+$/
 /** Validates firestore-compatible ID's */
@@ -34,9 +37,4 @@
 
 export const NullStr = String.Or(Null)
 export const Nullable = <T>(t: Runtype<T>) => Null.Or(t)
-export const Maybe = <T>(t: Runtype<T>) => Optional(t.Or(Nullish))
-=======
-export function midnight() {
-  return now().set({ hour: 0, minute: 0, second: 0, millisecond: 0 }).toJSDate()
-}
->>>>>>> f752a3e3
+export const Maybe = <T>(t: Runtype<T>) => Optional(t.Or(Nullish))