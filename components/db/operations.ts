import {
  collection,
  doc,
  getDoc,
  getDocs,
  limit,
  orderBy,
  query,
  startAfter
} from "firebase/firestore"
import { firestore } from "../firebase"
import { BillContent, MemberContent } from "./types"

const currentGeneralCourt = 192

export async function listBills(
  billLimit = 20,
  startAfterBillNumber?: string
): Promise<BillContent[]> {
  let q = query(
    collection(firestore, `/generalCourts/${currentGeneralCourt}/bills`),
    orderBy("id"),
    limit(billLimit)
  )
  if (startAfterBillNumber) {
    q = query(q, startAfter(startAfterBillNumber))
  }
  const result = await getDocs(q)
<<<<<<< HEAD
  return result.docs.map(d => d.data().content) as any
}

export async function getMember(memberCode: string): Promise<MemberContent> {
  const member = await getDoc(
    doc(
      firestore,
      `/generalCourts/${currentGeneralCourt}/members/${memberCode}`
    )
  )
  return member.data()?.content
=======
  return result.docs.map(d => d.data()) as any
}

export async function getBill(id: string): Promise<Bill> {
  const bill = await getDoc(
    doc(firestore, `/generalCourts/${currentGeneralCourt}/documents/${id}`)
  )
  return bill.data() as any
>>>>>>> 660a59f0
}<|MERGE_RESOLUTION|>--- conflicted
+++ resolved
@@ -26,7 +26,6 @@
     q = query(q, startAfter(startAfterBillNumber))
   }
   const result = await getDocs(q)
-<<<<<<< HEAD
   return result.docs.map(d => d.data().content) as any
 }
 
@@ -38,8 +37,6 @@
     )
   )
   return member.data()?.content
-=======
-  return result.docs.map(d => d.data()) as any
 }
 
 export async function getBill(id: string): Promise<Bill> {
@@ -47,5 +44,4 @@
     doc(firestore, `/generalCourts/${currentGeneralCourt}/documents/${id}`)
   )
   return bill.data() as any
->>>>>>> 660a59f0
 }