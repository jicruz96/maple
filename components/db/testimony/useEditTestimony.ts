import {
  addDoc,
  collection,
  deleteDoc,
  deleteField,
  doc,
  DocumentReference,
  onSnapshot,
  updateDoc
} from "firebase/firestore"
import { Dispatch, useCallback, useEffect, useMemo, useReducer } from "react"
import { useAsyncCallback, UseAsyncReturn } from "react-async-hook"
import { firestore } from "../../firebase"
import { resolveBillTestimony } from "./resolveTestimony"
import {
  deleteTestimony,
  DraftTestimony,
  publishTestimony,
  Testimony,
  WorkingDraft
} from "./types"

export interface UseEditTestimony {
  /** The last hook error produced in loading the `draft` or `publication`. This
   * is separate from each callback's `error` property, which indicates errors
   * in that specific operation. */
  error?: Error
  /** Whether the hook is loading the `draft` or `publication`. This is separate
   * from each callback's `loading` property, which indicates whether that
   * operation is loading */
  loading: boolean
  draftLoading: boolean
  publicationLoading: boolean

  /** The current draft version of the testimony, if any.  */
  draft?: WorkingDraft
  /** The current published version of the testimony, if any.  */
  publication?: Testimony

  /** Saves the given `position` and `content` to the draft version of the
   * testimony. This should not be called while the hook is `loading` or has an
   * `error`.
   *
   * - `saveDraft.execute({position, content})` Starts the operation
   * - `saveDraft.loading` Whether the operation is currently running
   * - `saveDraft.error` Any error produced by the operation
   */
  saveDraft: UseAsyncReturn<void, [SaveDraftRequest]>
  /** Deletes the current draft version of the testimony. Does nothing if there
   * is no draft. This should not be called while the hook is `loading` or has
   * an `error`.
   *
   * - `discardDraft.execute()` Starts the operation
   * - `discardDraft.loading` Whether the operation is currently running
   * - `discardDraft.error` Any error produced by the operation
   */
  discardDraft: UseAsyncReturn<void, []>
  /** Publishes the current draft version of the testimony. This should be
   * called after `saveDraft` completes, to ensure all content is included in
   * the publication. This should not be called while the hook is `loading` or
   * has an `error`.
   *
   * - `publishTestimony.execute()` Starts the operation
   * - `publishTestimony.loading` Whether the operation is currently running
   * - `publishTestimony.error` Any error produced by the operation
   */
  publishTestimony: UseAsyncReturn<void, []>
  /** Deletes the current published version of the testimony. Does nothing if
   * nothing's been published yet. This should not be called while the hook is
   * `loading` or has an `error`.
   *
   * - `deleteTestimony.execute()` Starts the operation
   * - `deleteTestimony.loading` Whether the operation is currently running
   * - `deleteTestimony.error` Any error produced by the operation
   */
  deleteTestimony: UseAsyncReturn<void, []>
}

/**
 * Load, save, and publish testimony for a particular user and bill.
 *
 * The initial `uid` and `billId` are used for the lifetime of the hook
 */
export function useEditTestimony(
  uid: string,
  court: number,
  billId: string
): UseEditTestimony {
  const [state, dispatch] = useReducer(reducer, {
    draftLoading: true,
    publicationLoading: true,
    uid,
    court,
    billId
  })

  useTestimony(state, dispatch)
  const saveDraft = useSaveDraft(state, dispatch)
  const discardDraft = useDiscardDraft(state, dispatch)
  const publishTestimony = usePublishTestimony(state, dispatch)
  const deleteTestimony = useDeleteTestimony(state, dispatch)
  const { draft, error, draftLoading, publicationLoading, publication } = state

  return useMemo(
    () => ({
      saveDraft,
      discardDraft,
      publishTestimony,
      deleteTestimony,
      draft,
      error,
      loading: draftLoading || publicationLoading,
      draftLoading,
      publicationLoading,
      publication
    }),
    [
      deleteTestimony,
      discardDraft,
      draft,
      draftLoading,
      error,
      publication,
      publicationLoading,
      publishTestimony,
      saveDraft
    ]
  )
}

function useTestimony(
  { uid, billId, draftRef, publicationRef, court }: State,
  dispatch: Dispatch<Action>
) {
  useEffect(() => {
    resolveBillTestimony(uid, court, billId)
      .then(({ draft, publication }) => {
        dispatch({ type: "resolveDraft", id: draft?.id })
        dispatch({ type: "resolvePublication", id: publication?.id })
      })
      .catch(error => dispatch({ type: "error", error }))
  }, [billId, court, dispatch, uid])

  useEffect(() => {
    if (draftRef)
      return onSnapshot(draftRef, {
        next: snap =>
          snap.exists() &&
          dispatch({ type: "loadDraft", value: snap.data() as WorkingDraft }),
        error: error => dispatch({ type: "error", error })
      })
  }, [dispatch, draftRef])

  useEffect(() => {
    if (publicationRef)
      return onSnapshot(publicationRef, {
        next: snap =>
          snap.exists() &&
          dispatch({
            type: "loadPublication",
            value: snap.data() as Testimony
          }),
        error: error => dispatch({ type: "error", error })
      })
  }, [dispatch, publicationRef])
}

function usePublishTestimony(
  { draft: workingDraft, draftRef }: State,
  dispatch: Dispatch<Action>
) {
  return useAsyncCallback(
    useCallback(async () => {
      DraftTestimony.check(workingDraft)
      // TODO: don't publish again if draft.publishedVersion is defined
      if (draftRef) {
        const result = await publishTestimony({ draftId: draftRef.id })
        dispatch({ type: "resolvePublication", id: result.data.publicationId })
      }
    }, [dispatch, draftRef, workingDraft]),
    { onError: error => dispatch({ type: "error", error }) }
  )
}

function useDeleteTestimony(
  { publicationRef }: State,
  dispatch: Dispatch<Action>
) {
  return useAsyncCallback(
    useCallback(async () => {
      if (publicationRef) {
        const result = await deleteTestimony({
          publicationId: publicationRef.id
        })
        if (result.data.deleted) dispatch({ type: "deletePublication" })
      }
    }, [dispatch, publicationRef]),
    { onError: error => dispatch({ type: "error", error }) }
  )
}

function useDiscardDraft({ draftRef }: State, dispatch: Dispatch<Action>) {
  return useAsyncCallback(
    useCallback(async () => {
      if (draftRef) {
        await deleteDoc(draftRef)
        dispatch({ type: "discardDraft" })
      }
    }, [dispatch, draftRef]),
    { onError: error => dispatch({ type: "error", error }) }
  )
}

type SaveDraftRequest = Pick<
  WorkingDraft,
  "position" | "content" | "attachmentId"
>
function useSaveDraft(
  { draftRef, draftLoading, billId, uid, court }: State,
  dispatch: Dispatch<Action>
) {
  return useAsyncCallback(
    useCallback(
      async ({ position, content, attachmentId }: SaveDraftRequest) => {
        if (draftLoading) {
          return
        } else if (!draftRef) {
          const newDraft: WorkingDraft = {
            billId,
            content,
            court,
            position,
            attachmentId: attachmentId ?? null
          }
          const result = await addDoc(
            collection(firestore, `/users/${uid}/draftTestimony`),
            newDraft
          )
          dispatch({ type: "resolveDraft", id: result.id })
        } else if (draftRef) {
          dispatch({ type: "loadingDraft" })
          await updateDoc(draftRef, {
            position,
            content,
            attachmentId: attachmentId ?? null,
            publishedVersion: deleteField()
          })
        }
      },
<<<<<<< HEAD
      [billId, court, dispatch, draftLoading, draftRef, uid]
=======
      [billId, dispatch, draftLoading, draftRef, uid, court]
>>>>>>> 2ebdd320
    ),
    { onError: error => dispatch({ type: "error", error }) }
  )
}

type State = {
  court: number
  uid: string
  billId: string
  error?: Error

  draft?: WorkingDraft
  draftRef?: DocumentReference
  draftLoading: boolean

  publication?: Testimony
  publicationRef?: DocumentReference
  publicationLoading: boolean
}

type Action =
  | { type: "error"; error: Error }
  | { type: "loadDraft"; value: WorkingDraft }
  | { type: "loadPublication"; value: Testimony }
  | { type: "deletePublication" }
  | { type: "discardDraft" }
  | { type: "resolveDraft"; id?: string }
  | { type: "resolvePublication"; id?: string }
  | { type: "loadingDraft" }

function reducer(state: State, action: Action): State {
  switch (action.type) {
    case "error":
      console.warn("Error in useEditTestimony", action.error)
      return { ...state, error: action.error }
    case "loadPublication":
      return { ...state, publication: action.value, publicationLoading: false }
    case "loadDraft":
      return { ...state, draft: action.value, draftLoading: false }
    case "loadingDraft":
      return { ...state, draftLoading: true }
    case "deletePublication":
      return {
        ...state,
        publicationLoading: false,
        publicationRef: undefined,
        publication: undefined
      }
    case "discardDraft":
      return {
        ...state,
        draftLoading: false,
        draftRef: undefined,
        draft: undefined
      }
    case "resolveDraft": {
      return {
        ...state,
        draftRef: action.id
          ? doc(firestore, `/users/${state.uid}/draftTestimony/${action.id}`)
          : undefined,
        draftLoading: !!action.id,
        draft: undefined
      }
    }
    case "resolvePublication": {
      return {
        ...state,
        publication: undefined,
        publicationLoading: !!action.id,
        publicationRef: action.id
          ? doc(firestore, `users/${state.uid}/publishedTestimony/${action.id}`)
          : undefined
      }
    }
  }
}<|MERGE_RESOLUTION|>--- conflicted
+++ resolved
@@ -247,11 +247,7 @@
           })
         }
       },
-<<<<<<< HEAD
-      [billId, court, dispatch, draftLoading, draftRef, uid]
-=======
       [billId, dispatch, draftLoading, draftRef, uid, court]
->>>>>>> 2ebdd320
     ),
     { onError: error => dispatch({ type: "error", error }) }
   )
