--- conflicted
+++ resolved
@@ -45,11 +45,7 @@
   authorRole: Role,
   billTitle: String,
   version: Number,
-<<<<<<< HEAD
-  private: Boolean,
-=======
   public: Boolean,
->>>>>>> 1d5d2860
   publishedAt: InstanceOf(Timestamp),
   updatedAt: InstanceOf(Timestamp),
   representativeId: Optional(String),
