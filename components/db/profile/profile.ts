import {
  deleteField,
  doc,
  getDoc,
  onSnapshot,
  setDoc
} from "firebase/firestore"
import { getDownloadURL, ref, uploadBytes } from "firebase/storage"
import { useEffect, useMemo, useReducer, useState } from "react"
import { useAsync } from "react-async-hook"
import { Frequency, OrgCategory, useAuth } from "../../auth"
import { firestore, storage } from "../../firebase"
import { useProfileState } from "./redux"
import { Profile, ProfileMember, SocialLinks, ContactInfo } from "./types"
import { cleanSocialLinks, cleanOrgURL } from "./urlCleanup"
import { updateUserDisplayNameTestimonies } from "../testimony/updateUserTestimonies"

export type ProfileHook = ReturnType<typeof useProfile>

type ProfileState = {
  loading: boolean
  updatingRep: boolean
  updatingSenator: boolean
  updatingIsPublic: boolean
  updatingNotification: boolean
  updatingIsOrganization: boolean
  updatingAbout: boolean
  updatingOrgCategory: boolean
  updatingFullName: boolean
  updatingContactInfo: Record<keyof ContactInfo, boolean>
  updatingProfileImage: boolean
  updatingSocial: Record<keyof SocialLinks, boolean>
  updatingBillsFollowing: boolean
  profile: Profile | undefined
}

export const profileRef = (uid: string) => doc(firestore, `/profiles/${uid}`)

export function useProfile() {
  const { user } = useAuth()
  const { loading, profile } = useProfileState(),
    uid = user?.uid,
    [state, dispatch] = useReducer(
      (state: ProfileState, action: Partial<ProfileState>) => ({
        ...state,
        ...action
      }),
      {
        loading: true,
        updatingRep: false,
        updatingSenator: false,
        updatingIsPublic: false,
        updatingNotification: false,
        updatingIsOrganization: false,
        updatingAbout: false,
        updatingFullName: false,
        updatingProfileImage: false,
        updatingOrgCategory: false,
        updatingContactInfo: {
          publicEmail: false,
          publicPhone: false,
          website: false
        },
        updatingSocial: {
          linkedIn: false,
          twitter: false,
          instagram: false,
          fb: false
        },
        updatingBillsFollowing: false,
        profile
      }
    )

  const callbacks = useMemo(
    () => ({
      updateSenator: async (senator: ProfileMember | null) => {
        if (uid) {
          dispatch({ updatingSenator: true })
          await updateSenator(uid, senator)
          dispatch({ updatingSenator: false })
        }
      },
      updateRep: async (rep: ProfileMember | null) => {
        if (uid) {
          dispatch({ updatingRep: true })
          await updateRepresentative(uid, rep)
          dispatch({ updatingRep: false })
        }
      },
      updateIsPublic: async (isPublic: boolean) => {
        if (uid && isPublic !== profile?.public) {
          dispatch({ updatingIsPublic: true })
          // Update the displayName for user's testimonies
          if (profile) {
            await updateUserDisplayNameTestimonies(
              uid,
<<<<<<< HEAD
              isPublic ? (profile.fullName ?? "Anonymous") : "<private user>",
              profile.fullName ?? "Anonymous"
=======
              isPublic ? profile.fullName ?? "Anonymous" : "private",
              profile.fullName ?? "Anonymous",
              isPublic
>>>>>>> bd84f776
            )
          }
          await updateIsPublic(uid, isPublic)
          dispatch({ updatingIsPublic: false })
        }
      },
      updateNotification: async (notificationFrequency: Frequency) => {
        if (uid) {
          dispatch({ updatingNotification: true })
          await updateNotification(uid, notificationFrequency)
          dispatch({ updatingNotification: false })
        }
      },
      updateIsOrganization: async (isOrganization: boolean) => {
        if (uid) {
          dispatch({ updatingIsOrganization: true })
          await updateIsOrganization(uid, isOrganization)
          dispatch({ updatingIsOrganization: false })
        }
      },
      updateAbout: async (about: string) => {
        if (uid) {
          dispatch({ updatingAbout: true })
          await updateAbout(uid, about)
          dispatch({ updatingAbout: false })
        }
      },
      updateFullName: async (fullName: string) => {
        if (uid && fullName !== profile?.fullName) {
          dispatch({ updatingFullName: true })
          // Update the displayName for user's testimonies
          await updateUserDisplayNameTestimonies(uid, fullName, fullName)
          await updateFullName(uid, fullName)
          dispatch({ updatingFullName: false })
        }
      },
      updateProfileImage: async (image: File) => {
        if (uid) {
          dispatch({ updatingProfileImage: true })
          await updateProfileImage(uid, image)
          const imageUrl = await profileImageUrl(uid)
          await setDoc(
            profileRef(uid),
            {
              profileImage: imageUrl
            },
            { merge: true }
          )
          dispatch({ updatingProfileImage: false })
        }
      },
      updateSocial: async (network: keyof SocialLinks, link: string) => {
        if (uid) {
          dispatch({
            updatingSocial: {
              ...state.updatingSocial,
              [network]: true
            }
          })
          await updateSocial(uid, network, link)
          dispatch({
            updatingSocial: {
              ...state.updatingSocial,
              [network]: false
            }
          })
        }
      },
      updateContactInfo: async (
        contactType: keyof ContactInfo,
        contact: string | number
      ) => {
        if (uid) {
          dispatch({
            updatingContactInfo: {
              ...state.updatingContactInfo,
              [contactType]: true
            }
          })
          await updateContactInfo(uid, contactType, contact)
          dispatch({
            updatingSocial: {
              ...state.updatingSocial,
              [contactType]: false
            }
          })
        }
      },
      updateOrgCategory: async (category: OrgCategory) => {
        if (uid) {
          dispatch({ updatingOrgCategory: true })
          await updateOrgCategory(uid, category)
          dispatch({ updatingOrgCategory: false })
        }
      },
      updateBillsFollowing: async (billsFollowing: string[]) => {
        if (uid) {
          dispatch({ updatingBillsFollowing: true })
          await updateBillsFollowing(uid, billsFollowing)
          dispatch({ updatingBillsFollowing: false })
        }
      }
    }),
    [uid, state.updatingSocial, state.updatingContactInfo, profile]
  )

  return useMemo(
    () => ({
      ...state,
      ...callbacks,
      profile,
      loading
    }),
    [callbacks, loading, profile, state]
  )
}

// useUser hook to fetch user data
export function useUser() {
  const { user } = useAuth()
  const [loading, setLoading] = useState(true)

  const [userProfile, setUserProfile] = useState<Profile | undefined>()

  useEffect(() => {
    if (user) {
      const unsubscribe = onSnapshot(profileRef(user.uid), doc => {
        if (doc.exists()) {
          setUserProfile(doc.data() as Profile)
        }
        setLoading(false)
      })
      return () => unsubscribe()
    }
  })
}

function updateRepresentative(
  uid: string,
  representative: ProfileMember | null
) {
  return setDoc(
    profileRef(uid),
    { representative: representative ?? deleteField() },
    { merge: true }
  )
}

function updateSenator(uid: string, senator: ProfileMember | null) {
  return setDoc(
    profileRef(uid),
    { senator: senator ?? deleteField() },
    { merge: true }
  )
}

function updateIsPublic(uid: string, isPublic: boolean) {
  return setDoc(profileRef(uid), { public: isPublic }, { merge: true })
}

function updateNotification(uid: string, notificationFrequency: Frequency) {
  return setDoc(
    profileRef(uid),
    { notificationFrequency: notificationFrequency },
    { merge: true }
  )
}

function updateIsOrganization(uid: string, isOrganization: boolean) {
  return setDoc(
    profileRef(uid),
    { organization: isOrganization },
    { merge: true }
  )
}

function updateOrgCategory(uid: string, category: OrgCategory) {
  return setDoc(profileRef(uid), { orgCategories: [category] }, { merge: true })
}

function updateSocial(uid: string, network: keyof SocialLinks, link: string) {
  link = cleanSocialLinks(network, link)

  return setDoc(
    profileRef(uid),
    { social: { [network]: link ?? deleteField() } },
    { merge: true }
  )
}

function updateContactInfo(
  uid: string,
  contactType: keyof ContactInfo,
  contact: string | number
) {
  if (contactType === "website") {
    contact = contact.toString()
    contact = cleanOrgURL(contact)
  }

  return setDoc(
    profileRef(uid),
    { contactInfo: { [contactType]: contact ?? deleteField() } },
    { merge: true }
  )
}

function updateAbout(uid: string, about: string) {
  return setDoc(
    profileRef(uid),
    { about: about ?? deleteField() },
    { merge: true }
  )
}

function updateFullName(uid: string, fullName: string) {
  return setDoc(
    profileRef(uid),
    { fullName: fullName ?? deleteField() },
    { merge: true }
  )
}

function updateBillsFollowing(uid: string, billsFollowing: string[]) {
  return setDoc(
    profileRef(uid),
    { billsFollowing: billsFollowing ?? deleteField() },
    { merge: true }
  )
}

export const profileImageRef = (uid: string) =>
  ref(storage, `/users/${uid}/profileImage`)

export const profileImageUrl = (uid: string) =>
  getDownloadURL(profileImageRef(uid))

export async function updateProfileImage(uid: string, image: File) {
  // TODO: update profile image URL for display
  const result = await uploadBytes(profileImageRef(uid), image, {
    contentDisposition: "inline",
    contentType: image.type,
    cacheControl: "private, max-age=3600"
  })
}

export function usePublicProfile(uid?: string, verifyisorg?: boolean) {
  if (verifyisorg && uid) {
    console.log(verifyisorg)
  }
  return useAsync(
    () => (uid ? getProfile(uid, verifyisorg) : Promise.resolve(undefined)),
    [uid, verifyisorg]
  )
}

export async function getProfile(uid: string, verifyisorg?: boolean) {
  const snap = await getDoc(profileRef(uid))
  if (verifyisorg) {
    return snap.exists() && snap.data().role == "organization"
      ? (snap.data() as Profile)
      : undefined
  }

  return snap.exists() ? (snap.data() as Profile) : undefined
}

export function setProfile(uid: string, profileData: Partial<Profile>) {
  return setDoc(profileRef(uid), profileData, { merge: true })
}<|MERGE_RESOLUTION|>--- conflicted
+++ resolved
@@ -95,14 +95,9 @@
           if (profile) {
             await updateUserDisplayNameTestimonies(
               uid,
-<<<<<<< HEAD
-              isPublic ? (profile.fullName ?? "Anonymous") : "<private user>",
-              profile.fullName ?? "Anonymous"
-=======
               isPublic ? profile.fullName ?? "Anonymous" : "private",
               profile.fullName ?? "Anonymous",
               isPublic
->>>>>>> bd84f776
             )
           }
           await updateIsPublic(uid, isPublic)
