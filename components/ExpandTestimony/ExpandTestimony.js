import copy from "copy-to-clipboard"
import { useRouter } from "next/router"
import React, { useState } from "react"
import { Button, Modal } from "react-bootstrap"
<<<<<<< HEAD
import { ViewAttachment } from "./ViewAttachment"
=======
import { siteUrl, Wrap } from "../links"

const getDirectLink = testimony => {
  const { billId, authorUid } = testimony

  return siteUrl(`testimony?billId=${billId}&author=${authorUid}`)
}
>>>>>>> 2d946966

const ExpandTestimony = props => {
  const bill = props.bill
  const testimony = props.testimony
  const router = useRouter()

  const [showTestimony, setShowTestimony] = useState(false)

  const handleShowTestimony = () => {
    setShowTestimony(true)
  }
  const handleCloseTestimony = () => {
    setShowTestimony(false)
  }
  return (
    <>
      <Button variant="primary" onClick={handleShowTestimony}>
        Expand
      </Button>
      <Modal show={showTestimony} onHide={handleCloseTestimony} size="lg">
        <Modal.Header closeButton onClick={handleCloseTestimony}>
          <Modal.Title>
            {bill ? bill.BillNumber + " - " + bill.Title : ""}
          </Modal.Title>
        </Modal.Header>
        <Modal.Body>
          <h4>
            {testimony
              ? (testimony.authorDisplayName == null
                  ? "Test"
                  : testimony.authorDisplayName) +
                " - " +
                testimony.publishedAt.toDate().toLocaleString() +
                " - " +
                testimony.position
              : ""}
          </h4>
          <p style={{ whiteSpace: "pre-wrap" }}>
            {testimony ? testimony.content : ""}
          </p>
<<<<<<< HEAD
          <ViewAttachment testimony={testimony} />
=======
          <h4>
            {testimony && testimony.attachment != null ? (
              <Button variant="primary">See attachment</Button>
            ) : (
              ""
            )}
          </h4>
          <Wrap href={getDirectLink(testimony)}>
            <Button variant="primary">See full page</Button>
          </Wrap>
          <Button
            variant="primary"
            className="ms-2"
            onClick={() => {
              copy(getDirectLink(testimony))
            }}
          >
            Copy Link
          </Button>
>>>>>>> 2d946966
        </Modal.Body>
      </Modal>
    </>
  )
}

export default ExpandTestimony<|MERGE_RESOLUTION|>--- conflicted
+++ resolved
@@ -2,17 +2,14 @@
 import { useRouter } from "next/router"
 import React, { useState } from "react"
 import { Button, Modal } from "react-bootstrap"
-<<<<<<< HEAD
+import { siteUrl, Wrap } from "../links"
 import { ViewAttachment } from "./ViewAttachment"
-=======
-import { siteUrl, Wrap } from "../links"
 
 const getDirectLink = testimony => {
   const { billId, authorUid } = testimony
 
   return siteUrl(`testimony?billId=${billId}&author=${authorUid}`)
 }
->>>>>>> 2d946966
 
 const ExpandTestimony = props => {
   const bill = props.bill
@@ -53,16 +50,7 @@
           <p style={{ whiteSpace: "pre-wrap" }}>
             {testimony ? testimony.content : ""}
           </p>
-<<<<<<< HEAD
           <ViewAttachment testimony={testimony} />
-=======
-          <h4>
-            {testimony && testimony.attachment != null ? (
-              <Button variant="primary">See attachment</Button>
-            ) : (
-              ""
-            )}
-          </h4>
           <Wrap href={getDirectLink(testimony)}>
             <Button variant="primary">See full page</Button>
           </Wrap>
@@ -75,7 +63,6 @@
           >
             Copy Link
           </Button>
->>>>>>> 2d946966
         </Modal.Body>
       </Modal>
     </>
