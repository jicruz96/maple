--- conflicted
+++ resolved
@@ -18,7 +18,6 @@
       
       <Modal show={showAddComment} onHide={handleCloseAddComment} size="lg">
         <Modal.Header closeButton onClick={handleCloseAddComment}>
-<<<<<<< HEAD
             <Modal.Title>{"Add Your Testimony"}</Modal.Title>
         </Modal.Header>
         <Modal.Body>
@@ -37,33 +36,17 @@
                                                <Form.Control type="text" placeholder="Search by bill #"></Form.Control>
                                            </Form.Group>
                                        </Form>
-=======
-            <Modal.Title>{bill ? bill.BillNumber + " - " + bill.Title : ""}</Modal.Title>
-        </Modal.Header>
-        <Modal.Body>
-          <>
-            <div className="text-center">
-              <select className="form-control">
-                <option value="DEFAULT">Select my support..</option>
-                <option value="Endorse">Endorse</option>
-                <option value="Oppose">Oppose</option>
-                <option value="Neutral">Neutral</option>
-              </select>
-
-              <textarea className="form-control mt-2" rows="20" placeholder="My comments on this bill" required></textarea>
-            </div>
-          </>
-        </Modal.Body>
->>>>>>> 0aa36ce0
 
                                     </td></tr>
                                     <tr>
-                                        <select id = "OpinionList" onchange = "opinionSelection()" >
-                                            <option> Endorse/Neutral/Oppose </option>
-                                            <option>Endorse</option>
-                                            <option>Neutral</option>
-                                            <option>Oppose</option>
-                                        </select>
+                                        <div className="text-center">
+                                            <select className="form-control">
+                                                <option value="DEFAULT">Select my support..</option>
+                                                <option value="Endorse">Endorse</option>
+                                                <option value="Oppose">Oppose</option>
+                                                <option value="Neutral">Neutral</option>
+                                            </select>
+                                        </div>
                                     </tr>
                                     <tr>
                                         <td><div class="form-check">
